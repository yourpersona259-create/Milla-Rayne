<<<<<<< HEAD
@import url('https://fonts.googleapis.com/css2?family=Inter:wght@300;400;500;600;700&family=Roboto:wght@300;400;500;700&display=swap');
@import url('https://cdnjs.cloudflare.com/ajax/libs/font-awesome/6.4.0/css/all.min.css');

@tailwind base;
@tailwind components;
@tailwind utilities;

:root {
  --background: hsl(222, 25%, 6%);
  --foreground: hsl(210, 40%, 98%);
  --card: hsl(222, 25%, 11%);
  --card-foreground: hsl(210, 40%, 98%);
  --popover: hsl(222, 25%, 11%);
  --popover-foreground: hsl(210, 40%, 98%);
  --primary: hsl(217, 91%, 60%);
  --primary-foreground: hsl(210, 40%, 98%);
  --secondary: hsl(217, 32%, 17%);
  --secondary-foreground: hsl(210, 40%, 98%);
  --muted: hsl(217, 32%, 17%);
  --muted-foreground: hsl(215, 20.2%, 65.1%);
  --accent: hsl(217, 32%, 17%);
  --accent-foreground: hsl(210, 40%, 98%);
  --destructive: hsl(0, 62.8%, 30.6%);
  --destructive-foreground: hsl(210, 40%, 98%);
  --border: hsl(217, 32%, 17%);
  --input: hsl(217, 32%, 17%);
  --ring: hsl(217, 91%, 60%);
  --chart-1: hsl(217, 91%, 60%);
  --chart-2: hsl(159.7826, 100%, 36.0784%);
  --chart-3: hsl(42.0290, 92.8251%, 56.2745%);
  --chart-4: hsl(147.1429, 78.5047%, 41.9608%);
  --chart-5: hsl(341.4894, 75.2000%, 50.9804%);
  --sidebar: hsl(222, 25%, 11%);
  --sidebar-foreground: hsl(210, 40%, 98%);
  --sidebar-primary: hsl(217, 91%, 60%);
  --sidebar-primary-foreground: hsl(210, 40%, 98%);
  --sidebar-accent: hsl(217, 32%, 17%);
  --sidebar-accent-foreground: hsl(210, 40%, 98%);
  --sidebar-border: hsl(217, 32%, 17%);
  --sidebar-ring: hsl(217, 91%, 60%);
  --font-sans: 'Roboto', 'Inter', system-ui, -apple-system, sans-serif;
  --font-serif: Georgia, serif;
  --font-mono: Menlo, monospace;
  --radius: 0.5rem;
  --shadow-2xs: 0px 2px 0px 0px hsl(217, 91%, 60% / 0.00);
  --shadow-xs: 0px 2px 0px 0px hsl(217, 91%, 60% / 0.00);
  --shadow-sm: 0px 2px 0px 0px hsl(217, 91%, 60% / 0.00), 0px 1px 2px -1px hsl(217, 91%, 60% / 0.00);
  --shadow: 0px 2px 0px 0px hsl(217, 91%, 60% / 0.00), 0px 1px 2px -1px hsl(217, 91%, 60% / 0.00);
  --shadow-md: 0px 2px 0px 0px hsl(217, 91%, 60% / 0.00), 0px 2px 4px -1px hsl(217, 91%, 60% / 0.00);
  --shadow-lg: 0px 2px 0px 0px hsl(217, 91%, 60% / 0.00), 0px 4px 6px -1px hsl(217, 91%, 60% / 0.00);
  --shadow-xl: 0px 2px 0px 0px hsl(217, 91%, 60% / 0.00), 0px 8px 10px -1px hsl(217, 91%, 60% / 0.00);
  --shadow-2xl: 0px 2px 0px 0px hsl(217, 91%, 60% / 0.00);
  --tracking-normal: 0em;
  --spacing: 0.25rem;
}

.gradient-border {
  background: linear-gradient(to right, var(--primary), #8B5CF6) padding-box,
              linear-gradient(to right, var(--primary), #8B5CF6) border-box;
  border: 1px solid transparent;
}

.typing-animation {
  animation: pulse 1.5s ease-in-out infinite;
}

@keyframes pulse {
  0%, 100% { opacity: 1; }
  50% { opacity: 0.5; }
}

.scroll-smooth {
  scroll-behavior: smooth;
}

/* Interactive Avatar Gesture Animations */
@keyframes wave-gesture {
  0%, 100% { transform: rotate(0deg); }
  25% { transform: rotate(5deg); }
  75% { transform: rotate(-5deg); }
}

@keyframes nod-gesture {
  0%, 100% { transform: translateY(0px); }
  50% { transform: translateY(-8px); }
}

@keyframes wink-gesture {
  0%, 100% { transform: scaleY(1); }
  50% { transform: scaleY(0.8); }
}

@keyframes heart-pulse {
  0%, 100% { transform: scale(1); }
  50% { transform: scale(1.05); }
}

@keyframes surprised-bounce {
  0% { transform: scale(1); }
  30% { transform: scale(1.08); }
  100% { transform: scale(1.02); }
}

@keyframes shy-sway {
  0%, 100% { transform: rotate(0deg); }
  25% { transform: rotate(-1deg); }
  75% { transform: rotate(1deg); }
}

@keyframes fade-in {
  from { opacity: 0; transform: translateY(-10px); }
  to { opacity: 1; transform: translateY(0); }
}

@keyframes gentle-breathing {
  0%, 100% { transform: scale(1) translateY(0px); }
  50% { transform: scale(1.02) translateY(-2px); }
}

@keyframes playful-bounce {
  0%, 100% { transform: translateY(0px); }
  25% { transform: translateY(-3px); }
  75% { transform: translateY(-1px); }
}

@keyframes mysterious-sway {
  0%, 100% { transform: translateX(0px) rotate(0deg); }
  33% { transform: translateX(2px) rotate(0.5deg); }
  66% { transform: translateX(-2px) rotate(-0.5deg); }
}

@keyframes gentle-glow {
  0%, 100% { filter: brightness(1); }
  50% { filter: brightness(1.1); }
}
=======
>>>>>>> b3c06703

/* Chat interface container - positioned on right side */
.chat-interface-container {
  width: 100% !important;
  min-height: 500px !important;
  max-height: calc(100vh - 2rem) !important;
  max-width: 100% !important;
  display: flex !important;
  flex-direction: column !important;
  padding: 0 !important;
  margin: 0 !important;
  background: rgba(0, 0, 0, 0.2) !important;
  backdrop-filter: blur(16px) !important;
  border-radius: 1rem !important;
  border: 1px solid rgba(255, 255, 255, 0.1) !important;
  box-shadow: 0 25px 50px -12px rgba(0, 0, 0, 0.25) !important;
}

@media (min-width: 640px) {
  /* Keep desktop styles as is */
}

@media (max-width: 768px) {
  .chat-interface-container {
    min-height: 400px !important;
    max-height: calc(100vh - 1rem) !important;
  }
}

@media (max-width: 480px) {
  .chat-interface-container {
    min-height: 350px !important;
    max-height: calc(100vh - 1rem) !important;
  }
}

.video-analyzer-container {
  position: fixed !important;
  top: 0 !important;
  left: 0 !important;
  width: 384px !important; /* w-96 equivalent */
  height: 100vh !important;
  z-index: 40 !important;
  display: flex !important;
  flex-direction: column !important;
  padding: 1rem !important;
  background-color: rgba(255, 255, 255, 0.2) !important;
  backdrop-filter: blur(16px) !important;
  border-right: 1px solid rgba(255, 255, 255, 0.3) !important;
  box-shadow: 0 25px 50px -12px rgba(0, 0, 0, 0.25) !important;
}

@media (max-width: 768px) {
  .video-analyzer-container {
    width: 320px !important;
    padding: 0.75rem !important;
  }
}

@media (max-width: 480px) {
  .video-analyzer-container {
    width: calc(100vw - 2rem) !important;
    max-width: 320px !important;
    padding: 0.5rem !important;
  }
}


/* Dynamic Avatar Animations */
@keyframes breathing {
  0%, 100% { transform: scale(1) translateY(0px); }
  50% { transform: scale(1.01) translateY(-2px); }
}

@keyframes subtle-blink {
  0%, 90%, 100% { opacity: 1; }
  95% { opacity: 0.95; }
}

@keyframes gentle-sway {
  0%, 100% { transform: translateX(0px) rotate(0deg); }
  25% { transform: translateX(1px) rotate(0.2deg); }
  75% { transform: translateX(-1px) rotate(-0.2deg); }
}

.avatar-breathing {
  will-change: transform, opacity;
}

/* Custom scrollbar for chat messages */
.scrollbar-thin::-webkit-scrollbar {
  width: 4px;
}

.scrollbar-thin::-webkit-scrollbar-track {
  background: transparent;
}

.scrollbar-thin::-webkit-scrollbar-thumb {
  background: rgba(255, 255, 255, 0.2);
  border-radius: 2px;
}

.scrollbar-thin::-webkit-scrollbar-thumb:hover {
  background: rgba(255, 255, 255, 0.3);
}

/* Custom Range Slider Styling */
.slider {
  -webkit-appearance: none;
  background: rgba(255, 255, 255, 0.2);
  border-radius: 5px;
  outline: none;
}

.slider::-webkit-slider-thumb {
  -webkit-appearance: none;
  appearance: none;
  width: 16px;
  height: 16px;
  border-radius: 50%;
  background: #3b82f6;
  cursor: pointer;
  box-shadow: 0 2px 4px rgba(0, 0, 0, 0.2);
  transition: all 0.2s ease;
}

.slider::-webkit-slider-thumb:hover {
  background: #2563eb;
  transform: scale(1.1);
}

.slider::-moz-range-thumb {
  width: 16px;
  height: 16px;
  border-radius: 50%;
  background: #3b82f6;
  cursor: pointer;
  border: none;
  box-shadow: 0 2px 4px rgba(0, 0, 0, 0.2);
  transition: all 0.2s ease;
}

.slider::-moz-range-thumb:hover {
  background: #2563eb;
  transform: scale(1.1);
}

/* Chat Interface Animations */
.message-fade-in {
  animation: fadeInUp 0.6s ease-out forwards;
}

@keyframes fadeInUp {
  from {
    opacity: 0;
    transform: translateY(30px) scale(0.95);
  }
  to {
    opacity: 1;
    transform: translateY(0) scale(1);
  }
}

/* Enhanced chat bubble animations */
.chat-bubble-hover {
  transition: all 0.3s cubic-bezier(0.4, 0, 0.2, 1);
}

.chat-bubble-hover:hover {
  transform: translateY(-2px) scale(1.02);
}

/* Glassmorphism effects */
.glass-effect {
  background: rgba(255, 255, 255, 0.05);
  backdrop-filter: blur(10px);
  border: 1px solid rgba(255, 255, 255, 0.1);
}

.glass-chat-bubble {
  background: rgba(255, 255, 255, 0.08);
  backdrop-filter: blur(8px);
  border: 1px solid rgba(255, 255, 255, 0.15);
  box-shadow: 0 8px 32px rgba(0, 0, 0, 0.1);
}

.glass-input {
  background: rgba(255, 255, 255, 0.1);
  backdrop-filter: blur(12px);
  border: 1px solid rgba(255, 255, 255, 0.2);
}

/* Enhanced typing animation */
@keyframes typing-dots {
  0%, 20% {
    opacity: 0;
    transform: scale(0.8);
  }
  50% {
    opacity: 1;
    transform: scale(1);
  }
  100% {
    opacity: 0;
    transform: scale(0.8);
  }
}

.typing-dots .dot {
  animation: typing-dots 1.4s infinite;
}

.typing-dots .dot:nth-child(2) {
  animation-delay: 0.2s;
}

.typing-dots .dot:nth-child(3) {
  animation-delay: 0.4s;
}

/* Avatar pulse effect */
.avatar-pulse {
  animation: avatarPulse 2s ease-in-out infinite;
}

@keyframes avatarPulse {
  0%, 100% {
    box-shadow: 0 0 0 0 rgba(236, 72, 153, 0.3);
  }
  50% {
    box-shadow: 0 0 0 10px rgba(236, 72, 153, 0);
  }
}

/* Smooth scrollbar for chat */

.chat-scroll {
  scrollbar-width: thin;
  scrollbar-color: rgba(255, 255, 255, 0.2) transparent;
}
.chat-scroll::-webkit-scrollbar {
  width: 6px;
}
.chat-scroll::-webkit-scrollbar-track {
  background: transparent;
}
.chat-scroll::-webkit-scrollbar-thumb {
  background-color: rgba(255, 255, 255, 0.2);
  border-radius: 3px;
}
.chat-scroll::-webkit-scrollbar-thumb:hover {
  background-color: rgba(255, 255, 255, 0.3);
}
@keyframes fadeInUp {
  from { opacity: 0; transform: translateY(20px);}
  to { opacity: 1; transform: translateY(0);}
}
.message-fade-in {
  animation: fadeInUp 0.4s ease-out forwards;
}
.bg-white\/10, .bg-gray-900\/80, .backdrop-blur-md {
  backdrop-filter: blur(10px);
}
.bg-muted\/80 {
  background-color: rgba(60, 60, 60, 0.8);
}
.text-muted-foreground {
  color: #bababa;
}

/* Responsive Design Improvements */
@media (max-width: 768px) {
  /* Chat interface responsive adjustments */
  .fixed.bottom-4.right-4 {
    bottom: 1rem;
    right: 1rem;
    width: calc(100vw - 2rem);
    max-width: 20rem;
  }
  
  /* Ensure image doesn't interfere on mobile */
  .absolute.top-4.right-4 {
    top: 1rem;
    right: 1rem;
    width: 200px !important;
    height: 250px !important;
  }
}

@media (max-width: 480px) {
  /* Extra small screens */
  .fixed.bottom-4.right-4 {
    bottom: 0.5rem;
    right: 0.5rem;
    width: calc(100vw - 1rem);
    max-width: 18rem;
    height: 400px;
  }
  
  .absolute.top-4.right-4 {
    width: 150px !important;
    height: 200px !important;
  }
}<|MERGE_RESOLUTION|>--- conflicted
+++ resolved
@@ -1,4 +1,4 @@
-<<<<<<< HEAD
+
 @import url('https://fonts.googleapis.com/css2?family=Inter:wght@300;400;500;600;700&family=Roboto:wght@300;400;500;700&display=swap');
 @import url('https://cdnjs.cloudflare.com/ajax/libs/font-awesome/6.4.0/css/all.min.css');
 
@@ -130,12 +130,6 @@
   66% { transform: translateX(-2px) rotate(-0.5deg); }
 }
 
-@keyframes gentle-glow {
-  0%, 100% { filter: brightness(1); }
-  50% { filter: brightness(1.1); }
-}
-=======
->>>>>>> b3c06703
 
 /* Chat interface container - positioned on right side */
 .chat-interface-container {
