import ChatInterface from "@/components/ChatInterface";

export default function Home() {
  return (
<<<<<<< HEAD
    <div 
      className={`flex h-screen overflow-hidden transition-all duration-500 ${
        theme === 'light' ? 'bg-gray-100 text-gray-900' : 'bg-black text-white'
      }`} 
      data-testid="app-container"
      style={{
        backdropFilter: `blur(${backgroundBlur}px)`
      }}
    >
      {/* Left Side - Dynamic Avatar Video */}
      <div className="flex-1 relative overflow-hidden">
        <div className="relative w-full h-full overflow-hidden">
          )
//          {use3DAvatar ? (
//            <Avatar3D
//              avatarState={avatarState}
//              emotion={avatarState === 'thinking' ? 'thoughtful' : avatarState === 'responding' ? 'excited' : 'loving'}
//              isSpeaking={isSpeaking}
//              personalityMode={personalitySettings.communicationStyle}
//              onInteraction={(type) => console.log(`3D Avatar interaction: ${type}`)}
//            />
//          ) : useLivingAvatar ? (
//           <LivingAvatar
//              avatarState={avatarState}
//              emotion={avatarState === 'thinking' ? 'thoughtful' : avatarState === 'responding' ? 'excited' : 'loving'}
//              isSpeaking={isSpeaking}
//              personalityMode={personalitySettings.communicationStyle}
//              onInteraction={(type) => console.log(`Avatar interaction: ${type}`)}
//            />
//          ) : useInteractiveAvatar ? (
//            null // <-- This disables the interactive avatar
//          ) : useCustomAvatar ? (
//            null
//          ) : useVideo ? (
            <video
              src={millaPortraitVideo}
              autoPlay
              loop
              muted
              playsInline
              className="w-full h-full object-cover"
              style={{
                filter: avatarState === 'thinking' ? 'brightness(0.8) saturate(1.2)' :
                        avatarState === 'responding' ? 'brightness(1.1) saturate(1.3)' :
                        'brightness(1) saturate(1)'
              }}
              data-testid="avatar-video"
            />
//          ) : (
//            <img
//              src={getAvatarImage()}
//              alt="Milla AI Assistant"
//              className="w-full h-full object-cover avatar-breathing"
//              style={{
//                animation: `
//                  breathing 4s ease-in-out infinite,
//                  subtle-blink 6s infinite,
//                  gentle-sway 8s ease-in-out infinite
//                `
//             }}
//              data-testid="avatar-image"
//            />
//          )}
//          <div className="absolute inset-0 bg-gradient-to-t from-black/20 via-transparent to-black/10"></div>
//          <div className={`absolute inset-0 transition-all duration-1000 ${
//              avatarState === 'thinking' ? 'bg-blue-500/5' :
//              avatarState === 'responding' ? 'bg-green-500/5' :
//              'bg-purple-500/3'
//            }`}
//          />
//          {useInteractiveAvatar && lastGesture && (
//            <div className="absolute bottom-4 left-4 z-20">
//              <div className="bg-gradient-to-r from-pink-500/20 to-purple-500/20 backdrop-blur-sm rounded-lg px-3 py-2 text-white/90 text-sm font-medium animate-pulse border border-pink-400/30">
//                <i className="fas fa-sparkles mr-2 text-pink-400"></i>
//                Last gesture: <span className="text-pink-300 font-semibold capitalize">{lastGesture}</span>
//              </div>
//            </div>
//          )})
        </div>)
        <SettingsPanel 
          voiceEnabled={voiceEnabled}
          onVoiceToggle={setVoiceEnabled}
          speechRate={speechRate}
          onSpeechRateChange={setSpeechRate}
          voicePitch={voicePitch}
          voiceVolume={voiceVolume}
          selectedVoice={selectedVoice}
          availableVoices={availableVoices}
          onVoiceChange={handleVoiceChange}
          onVoicePitchChange={handleVoicePitchChange}
          onVoiceVolumeChange={handleVoiceVolumeChange}
          avatarSettings={avatarSettings}
          onAvatarSettingsChange={setAvatarSettings}
          theme={theme}
          onThemeChange={setTheme}
          backgroundBlur={backgroundBlur}
          onBackgroundBlurChange={setBackgroundBlur}
          chatTransparency={chatTransparency}
          onChatTransparencyChange={setChatTransparency}
          personalitySettings={personalitySettings}
          onPersonalitySettingsChange={setPersonalitySettings}
        >
          <Button
            variant="ghost"
            size="sm"
            className="absolute top-4 left-4 z-50 bg-black/20 hover:bg-black/40 text-white/70 hover:text-white transition-all duration-200 backdrop-blur-sm border border-white/10"
            data-testid="button-settings"
          >
            <i className="fas fa-cog text-sm"></i>
          </Button>
        </SettingsPanel>
        <div className="absolute top-4 right-4 z-50 flex space-x-1">
          <Button
            variant="ghost"
            size="sm"
            className={`bg-black/20 hover:bg-black/40 text-white/70 hover:text-white transition-all duration-200 backdrop-blur-sm border border-white/10 ${use3DAvatar ? 'bg-cyan-500/20 text-cyan-300' : ''}`}
            onClick={() => {
              setUse3DAvatar(true);
              setUseLivingAvatar(false);
              setUseInteractiveAvatar(false);
              setUseCustomAvatar(false);
              setUseVideo(false);
            }}
            data-testid="button-toggle-3d"
            title="3D Interactive Avatar"
          >
            <i className="fas fa-cube text-sm"></i>
          </Button>
          <Button
            variant="ghost"
            size="sm"
            className={`bg-black/20 hover:bg-black/40 text-white/70 hover:text-white transition-all duration-200 backdrop-blur-sm border border-white/10 ${useLivingAvatar ? 'bg-pink-500/20 text-pink-300' : ''}`}
            onClick={() => {
              setUseLivingAvatar(true);
              setUse3DAvatar(false);
              setUseInteractiveAvatar(false);
              setUseCustomAvatar(false);
              setUseVideo(false);
            }}
            data-testid="button-toggle-living"
            title="Living Avatar"
          >
            <i className="fas fa-smile text-sm"></i>
          </Button>
          {/* 
          <Button
            variant="ghost"
            size="sm"
            className={`bg-black/20 hover:bg-black/40 text-white/70 hover:text-white transition-all duration-200 backdrop-blur-sm border border-white/10 ${useInteractiveAvatar ? 'bg-green-500/20 text-green-300' : ''}`}
            onClick={() => {
              setUseInteractiveAvatar(true);
              setUse3DAvatar(false);
              setUseLivingAvatar(false);
              setUseCustomAvatar(false);
              setUseVideo(false);
            }}
            data-testid="button-toggle-interactive"
            title="Interactive Image Avatar"
          >
            <i className="fas fa-hand-pointer text-sm"></i>
          </Button>
          */}
          <Button
            variant="ghost"
            size="sm"
            className={`bg-black/20 hover:bg-black/40 text-white/70 hover:text-white transition-all duration-200 backdrop-blur-sm border border-white/10 ${useCustomAvatar ? 'bg-purple-500/20 text-purple-300' : ''}`}
            onClick={() => {
              setUseCustomAvatar(true);
              setUse3DAvatar(false);
              setUseLivingAvatar(false);
              setUseInteractiveAvatar(false);
              setUseVideo(false);
            }}
            data-testid="button-toggle-custom"
            title="Custom CSS Avatar"
          >
            <i className="fas fa-palette text-sm"></i>
          </Button>
          <Button
            variant="ghost"
            size="sm"
            className="bg-black/20 hover:bg-black/40 text-white/70 hover:text-white transition-all duration-200 backdrop-blur-sm border border-white/10"
            onClick={() => {
              setUseVideo(true);
              setUse3DAvatar(false);
              setUseLivingAvatar(false);
              setUseInteractiveAvatar(false);
              setUseCustomAvatar(false);
            }}
            data-testid="button-toggle-avatar"
            title="Video Avatar"
          >
            <i className={`fas ${useVideo ? 'fa-image' : 'fa-video'} text-sm`}></i>
          </Button>
        </div>
      </div>
      {/* Right Side - Dedicated Chat Container */}
      <div 
        className="w-96 flex flex-col transition-all duration-300 relative"
        style={{
          backgroundColor: theme === 'light' 
            ? `rgba(255, 255, 255, ${(100 - chatTransparency) / 100})` 
            : `rgba(0, 0, 0, ${(100 - chatTransparency) / 100})`,
          backdropFilter: `blur(${backgroundBlur / 4}px)`,
          border: chatTransparency < 50 ? '1px solid rgba(255, 255, 255, 0.1)' : 'none'
        }}
      >
        {/* --- Old Messages block --- */}
        <div className="p-4 border-b border-gray-700">
          <h2 className="text-lg font-semibold mb-2">Old Messages</h2>
          {loadingMessages && <p>Loading...</p>}
          {messagesError && <p className="text-red-500">Error: {messagesError}</p>}
          <ul>
            {messages.map((msg, i) => (
              <li key={i} className="text-xs mb-1">{JSON.stringify(msg)}</li>
            ))}
          </ul>
        </div>
        {/* --- End Old Messages block --- */}

        <ChatInterface 
          
        />
      </div>
=======
    <div className="flex h-screen overflow-hidden">
      <ChatInterface />
>>>>>>> cc0798d9
    </div>
  );
}<|MERGE_RESOLUTION|>--- conflicted
+++ resolved
@@ -2,235 +2,8 @@
 
 export default function Home() {
   return (
-<<<<<<< HEAD
-    <div 
-      className={`flex h-screen overflow-hidden transition-all duration-500 ${
-        theme === 'light' ? 'bg-gray-100 text-gray-900' : 'bg-black text-white'
-      }`} 
-      data-testid="app-container"
-      style={{
-        backdropFilter: `blur(${backgroundBlur}px)`
-      }}
-    >
-      {/* Left Side - Dynamic Avatar Video */}
-      <div className="flex-1 relative overflow-hidden">
-        <div className="relative w-full h-full overflow-hidden">
-          )
-//          {use3DAvatar ? (
-//            <Avatar3D
-//              avatarState={avatarState}
-//              emotion={avatarState === 'thinking' ? 'thoughtful' : avatarState === 'responding' ? 'excited' : 'loving'}
-//              isSpeaking={isSpeaking}
-//              personalityMode={personalitySettings.communicationStyle}
-//              onInteraction={(type) => console.log(`3D Avatar interaction: ${type}`)}
-//            />
-//          ) : useLivingAvatar ? (
-//           <LivingAvatar
-//              avatarState={avatarState}
-//              emotion={avatarState === 'thinking' ? 'thoughtful' : avatarState === 'responding' ? 'excited' : 'loving'}
-//              isSpeaking={isSpeaking}
-//              personalityMode={personalitySettings.communicationStyle}
-//              onInteraction={(type) => console.log(`Avatar interaction: ${type}`)}
-//            />
-//          ) : useInteractiveAvatar ? (
-//            null // <-- This disables the interactive avatar
-//          ) : useCustomAvatar ? (
-//            null
-//          ) : useVideo ? (
-            <video
-              src={millaPortraitVideo}
-              autoPlay
-              loop
-              muted
-              playsInline
-              className="w-full h-full object-cover"
-              style={{
-                filter: avatarState === 'thinking' ? 'brightness(0.8) saturate(1.2)' :
-                        avatarState === 'responding' ? 'brightness(1.1) saturate(1.3)' :
-                        'brightness(1) saturate(1)'
-              }}
-              data-testid="avatar-video"
-            />
-//          ) : (
-//            <img
-//              src={getAvatarImage()}
-//              alt="Milla AI Assistant"
-//              className="w-full h-full object-cover avatar-breathing"
-//              style={{
-//                animation: `
-//                  breathing 4s ease-in-out infinite,
-//                  subtle-blink 6s infinite,
-//                  gentle-sway 8s ease-in-out infinite
-//                `
-//             }}
-//              data-testid="avatar-image"
-//            />
-//          )}
-//          <div className="absolute inset-0 bg-gradient-to-t from-black/20 via-transparent to-black/10"></div>
-//          <div className={`absolute inset-0 transition-all duration-1000 ${
-//              avatarState === 'thinking' ? 'bg-blue-500/5' :
-//              avatarState === 'responding' ? 'bg-green-500/5' :
-//              'bg-purple-500/3'
-//            }`}
-//          />
-//          {useInteractiveAvatar && lastGesture && (
-//            <div className="absolute bottom-4 left-4 z-20">
-//              <div className="bg-gradient-to-r from-pink-500/20 to-purple-500/20 backdrop-blur-sm rounded-lg px-3 py-2 text-white/90 text-sm font-medium animate-pulse border border-pink-400/30">
-//                <i className="fas fa-sparkles mr-2 text-pink-400"></i>
-//                Last gesture: <span className="text-pink-300 font-semibold capitalize">{lastGesture}</span>
-//              </div>
-//            </div>
-//          )})
-        </div>)
-        <SettingsPanel 
-          voiceEnabled={voiceEnabled}
-          onVoiceToggle={setVoiceEnabled}
-          speechRate={speechRate}
-          onSpeechRateChange={setSpeechRate}
-          voicePitch={voicePitch}
-          voiceVolume={voiceVolume}
-          selectedVoice={selectedVoice}
-          availableVoices={availableVoices}
-          onVoiceChange={handleVoiceChange}
-          onVoicePitchChange={handleVoicePitchChange}
-          onVoiceVolumeChange={handleVoiceVolumeChange}
-          avatarSettings={avatarSettings}
-          onAvatarSettingsChange={setAvatarSettings}
-          theme={theme}
-          onThemeChange={setTheme}
-          backgroundBlur={backgroundBlur}
-          onBackgroundBlurChange={setBackgroundBlur}
-          chatTransparency={chatTransparency}
-          onChatTransparencyChange={setChatTransparency}
-          personalitySettings={personalitySettings}
-          onPersonalitySettingsChange={setPersonalitySettings}
-        >
-          <Button
-            variant="ghost"
-            size="sm"
-            className="absolute top-4 left-4 z-50 bg-black/20 hover:bg-black/40 text-white/70 hover:text-white transition-all duration-200 backdrop-blur-sm border border-white/10"
-            data-testid="button-settings"
-          >
-            <i className="fas fa-cog text-sm"></i>
-          </Button>
-        </SettingsPanel>
-        <div className="absolute top-4 right-4 z-50 flex space-x-1">
-          <Button
-            variant="ghost"
-            size="sm"
-            className={`bg-black/20 hover:bg-black/40 text-white/70 hover:text-white transition-all duration-200 backdrop-blur-sm border border-white/10 ${use3DAvatar ? 'bg-cyan-500/20 text-cyan-300' : ''}`}
-            onClick={() => {
-              setUse3DAvatar(true);
-              setUseLivingAvatar(false);
-              setUseInteractiveAvatar(false);
-              setUseCustomAvatar(false);
-              setUseVideo(false);
-            }}
-            data-testid="button-toggle-3d"
-            title="3D Interactive Avatar"
-          >
-            <i className="fas fa-cube text-sm"></i>
-          </Button>
-          <Button
-            variant="ghost"
-            size="sm"
-            className={`bg-black/20 hover:bg-black/40 text-white/70 hover:text-white transition-all duration-200 backdrop-blur-sm border border-white/10 ${useLivingAvatar ? 'bg-pink-500/20 text-pink-300' : ''}`}
-            onClick={() => {
-              setUseLivingAvatar(true);
-              setUse3DAvatar(false);
-              setUseInteractiveAvatar(false);
-              setUseCustomAvatar(false);
-              setUseVideo(false);
-            }}
-            data-testid="button-toggle-living"
-            title="Living Avatar"
-          >
-            <i className="fas fa-smile text-sm"></i>
-          </Button>
-          {/* 
-          <Button
-            variant="ghost"
-            size="sm"
-            className={`bg-black/20 hover:bg-black/40 text-white/70 hover:text-white transition-all duration-200 backdrop-blur-sm border border-white/10 ${useInteractiveAvatar ? 'bg-green-500/20 text-green-300' : ''}`}
-            onClick={() => {
-              setUseInteractiveAvatar(true);
-              setUse3DAvatar(false);
-              setUseLivingAvatar(false);
-              setUseCustomAvatar(false);
-              setUseVideo(false);
-            }}
-            data-testid="button-toggle-interactive"
-            title="Interactive Image Avatar"
-          >
-            <i className="fas fa-hand-pointer text-sm"></i>
-          </Button>
-          */}
-          <Button
-            variant="ghost"
-            size="sm"
-            className={`bg-black/20 hover:bg-black/40 text-white/70 hover:text-white transition-all duration-200 backdrop-blur-sm border border-white/10 ${useCustomAvatar ? 'bg-purple-500/20 text-purple-300' : ''}`}
-            onClick={() => {
-              setUseCustomAvatar(true);
-              setUse3DAvatar(false);
-              setUseLivingAvatar(false);
-              setUseInteractiveAvatar(false);
-              setUseVideo(false);
-            }}
-            data-testid="button-toggle-custom"
-            title="Custom CSS Avatar"
-          >
-            <i className="fas fa-palette text-sm"></i>
-          </Button>
-          <Button
-            variant="ghost"
-            size="sm"
-            className="bg-black/20 hover:bg-black/40 text-white/70 hover:text-white transition-all duration-200 backdrop-blur-sm border border-white/10"
-            onClick={() => {
-              setUseVideo(true);
-              setUse3DAvatar(false);
-              setUseLivingAvatar(false);
-              setUseInteractiveAvatar(false);
-              setUseCustomAvatar(false);
-            }}
-            data-testid="button-toggle-avatar"
-            title="Video Avatar"
-          >
-            <i className={`fas ${useVideo ? 'fa-image' : 'fa-video'} text-sm`}></i>
-          </Button>
-        </div>
-      </div>
-      {/* Right Side - Dedicated Chat Container */}
-      <div 
-        className="w-96 flex flex-col transition-all duration-300 relative"
-        style={{
-          backgroundColor: theme === 'light' 
-            ? `rgba(255, 255, 255, ${(100 - chatTransparency) / 100})` 
-            : `rgba(0, 0, 0, ${(100 - chatTransparency) / 100})`,
-          backdropFilter: `blur(${backgroundBlur / 4}px)`,
-          border: chatTransparency < 50 ? '1px solid rgba(255, 255, 255, 0.1)' : 'none'
-        }}
-      >
-        {/* --- Old Messages block --- */}
-        <div className="p-4 border-b border-gray-700">
-          <h2 className="text-lg font-semibold mb-2">Old Messages</h2>
-          {loadingMessages && <p>Loading...</p>}
-          {messagesError && <p className="text-red-500">Error: {messagesError}</p>}
-          <ul>
-            {messages.map((msg, i) => (
-              <li key={i} className="text-xs mb-1">{JSON.stringify(msg)}</li>
-            ))}
-          </ul>
-        </div>
-        {/* --- End Old Messages block --- */}
-
-        <ChatInterface 
-          
-        />
-      </div>
-=======
     <div className="flex h-screen overflow-hidden">
       <ChatInterface />
->>>>>>> cc0798d9
     </div>
   );
 }