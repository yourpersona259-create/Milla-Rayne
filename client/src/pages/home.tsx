import ChatInterface from "@/components/ChatInterface";
<<<<<<< HEAD
import CalendarTaskManager from "@/components/CalendarTaskManager";
import AvatarSidebar, { AvatarState } from "@/components/AvatarSidebar";
import InteractiveAvatar, { GestureType } from "@/components/InteractiveAvatar";
import { DynamicAvatar } from "@/components/DynamicAvatar";
import LivingAvatar from "@/components/LivingAvatar";
import Avatar3D from "@/components/Avatar3D";
import VideoAnalyzer from "@/components/VideoAnalyzer";
import millaRealistic from "@assets/generated_images/Hyper-realistic_Milla_full_body_dbd5d6ca.png";
import millaThoughtful from "@assets/generated_images/Milla_thoughtful_expression_avatar_dbb1829b.png";
import millaSmiling from "@assets/generated_images/Milla_smiling_expression_avatar_4945ceea.png";
import avatarVideo from "@assets/generated_images/AI_assistant_avatar_video_8218245c.png";
import millaPortraitVideo from "@assets/Creating_a_Living_Portrait_Animation_1756641116784.mp4";
import { Button } from "@/components/ui/button";
import { Tabs, TabsContent, TabsList, TabsTrigger } from "@/components/ui/tabs";
import SettingsPanel from "@/components/SettingsPanel";
import { useSpeechSynthesis } from "@/hooks/useSpeechSynthesis";
=======
import VideoViewer from "@/components/VideoViewer";
import CalendarApp from "@/components/CalendarApp";
import TaskList from "@/components/TaskList";
import RealTimeGaming from "@/components/RealTimeGaming";
import VirtualGarden from "@/components/VirtualGarden";
import InteractiveStory from "@/components/InteractiveStory";
import React, { useState } from "react";
import { Button } from "@/components/ui/button";
import { DropdownMenu, DropdownMenuContent, DropdownMenuItem, DropdownMenuTrigger } from "@/components/ui/dropdown-menu";
import { AvatarState } from "@/components/Sidebar";
>>>>>>> 48c06e33

interface VideoAnalysisResult {
  bbox: [number, number, number, number];
  class: string;
  score: number;
}

export default function Home() {
  const [isVideoViewerOpen, setIsVideoViewerOpen] = useState(false);
  const [isCalendarOpen, setIsCalendarOpen] = useState(false);
  const [isTaskListOpen, setIsTaskListOpen] = useState(false);
  const [isGamingOpen, setIsGamingOpen] = useState(false);
  const [isGardenOpen, setIsGardenOpen] = useState(false);
  const [isStoryOpen, setIsStoryOpen] = useState(false);
  const [videoAnalysisResults, setVideoAnalysisResults] = useState<VideoAnalysisResult[]>([]);
  const [avatarState, setAvatarState] = useState<AvatarState>('neutral');
  
  // Voice settings state
  const [voiceEnabled, setVoiceEnabled] = useState(false);
  const [speechRate, setSpeechRate] = useState(1.0);
  const [voicePitch, setVoicePitch] = useState(1.1);
  const [voiceVolume, setVoiceVolume] = useState(0.8);
  const [selectedVoice, setSelectedVoice] = useState<SpeechSynthesisVoice | null>(null);

  const handleVideoAnalysisUpdate = (results: VideoAnalysisResult[]) => {
    setVideoAnalysisResults(results);
    // You could also send these results to the chat here if needed
  };

  const handleAvatarStateChange = (state: AvatarState) => {
    setAvatarState(state);
  };

  return (
    <div className="h-screen w-screen flex overflow-hidden">
      {/* Left side - Image area */}
      <div className="flex-shrink-0 w-[600px] h-full flex items-center justify-center bg-black/10">
        <img
          src="/unnamed.jpg"
          alt="AI companion"
          className="h-full w-auto object-cover rounded-none"
        />
      </div>

      {/* Right side - Integrated Chat Interface */}
      <div className="flex-1 h-full flex flex-col bg-black/30 backdrop-blur-md border-l border-white/10">
        <ChatInterface
          videoAnalysisResults={videoAnalysisResults}
          onAvatarStateChange={handleAvatarStateChange}
          voiceEnabled={voiceEnabled}
          speechRate={speechRate}
          voicePitch={voicePitch}
          voiceVolume={voiceVolume}
          selectedVoice={selectedVoice}
        />
      </div>
<<<<<<< HEAD
      {/* Right Side - Chat and Calendar Container */}
      <div 
        className="w-96 flex flex-col transition-all duration-300 relative"
        style={{
          backgroundColor: theme === 'light' 
            ? `rgba(255, 255, 255, ${(100 - chatTransparency) / 100})` 
            : `rgba(0, 0, 0, ${(100 - chatTransparency) / 100})`,
          backdropFilter: `blur(${backgroundBlur / 4}px)`,
          border: chatTransparency < 50 ? '1px solid rgba(255, 255, 255, 0.1)' : 'none'
        }}
      >
        <Tabs defaultValue="chat" className="flex flex-col h-full">
          <TabsList className="grid w-full grid-cols-2 bg-black/20 border-b border-white/10">
            <TabsTrigger 
              value="chat" 
              className="text-white/70 data-[state=active]:bg-blue-500/20 data-[state=active]:text-blue-300"
            >
              <i className="fas fa-comments mr-2"></i>
              Chat
            </TabsTrigger>
            <TabsTrigger 
              value="calendar" 
              className="text-white/70 data-[state=active]:bg-blue-500/20 data-[state=active]:text-blue-300"
            >
              <i className="fas fa-calendar mr-2"></i>
              Tasks
            </TabsTrigger>
          </TabsList>
          
          <TabsContent value="chat" className="flex-1 mt-0">
            <ChatInterface />
          </TabsContent>
          
          <TabsContent value="calendar" className="flex-1 mt-0 p-4">
            <CalendarTaskManager className="h-full" />
          </TabsContent>
        </Tabs>
=======

      {/* Floating Apps menu - positioned over the left side */}
      <div className={`absolute bottom-4 sm:bottom-8 left-4 sm:left-8 z-40 transition-all duration-300 ${
        isVideoViewerOpen ? 'left-[25rem] sm:left-[26rem]' : 'left-4 sm:left-8'
      }`}>
        <DropdownMenu>
          <DropdownMenuTrigger asChild>
            <Button
              className="px-3 py-2 sm:px-4 sm:py-2 bg-gray-800/80 text-gray-200 rounded-lg hover:bg-gray-700/80 transition-colors duration-200 shadow border border-white/10 text-sm sm:text-base backdrop-blur-sm"
              style={{ opacity: 0.9 }}
            >
              🟦 Apps
            </Button>
          </DropdownMenuTrigger>
          <DropdownMenuContent align="start" className="w-52 bg-white/98 backdrop-blur-md border-gray-200/80 shadow-xl rounded-lg max-h-80 overflow-y-auto">
            <DropdownMenuItem 
              onClick={() => setIsVideoViewerOpen(true)}
              className="flex items-center space-x-3 hover:bg-gray-100/90 px-3 py-2 text-gray-800"
            >
              <span>🎥</span>
              <span>Video Analyzer</span>
            </DropdownMenuItem>
            <DropdownMenuItem 
              onClick={() => setIsGamingOpen(true)}
              className="flex items-center space-x-3 hover:bg-gray-100/90 px-3 py-2 text-gray-800"
            >
              <span>🎮</span>
              <span>Real-Time Gaming</span>
            </DropdownMenuItem>
            <DropdownMenuItem 
              onClick={() => setIsGardenOpen(true)}
              className="flex items-center space-x-3 hover:bg-gray-100/90 px-3 py-2 text-gray-800"
            >
              <span>🌱</span>
              <span>Virtual Garden</span>
            </DropdownMenuItem>
            <DropdownMenuItem 
              onClick={() => setIsStoryOpen(true)}
              className="flex items-center space-x-3 hover:bg-gray-100/90 px-3 py-2 text-gray-800"
            >
              <span>📖</span>
              <span>Interactive Story</span>
            </DropdownMenuItem>
            <DropdownMenuItem 
              onClick={() => setIsCalendarOpen(true)}
              className="flex items-center space-x-3 hover:bg-gray-100/90 px-3 py-2 text-gray-800"
            >
              <span>📅</span>
              <span>Calendar</span>
            </DropdownMenuItem>
            <DropdownMenuItem 
              onClick={() => setIsTaskListOpen(true)}
              className="flex items-center space-x-3 hover:bg-gray-100/90 px-3 py-2 text-gray-800"
            >
              <span>✅</span>
              <span>Task List</span>
            </DropdownMenuItem>
            <DropdownMenuItem 
              onClick={() => setVoiceEnabled(!voiceEnabled)}
              className="flex items-center space-x-3 hover:bg-gray-100/90 px-3 py-2 text-gray-800"
            >
              <span>{voiceEnabled ? '🔊' : '🔇'}</span>
              <span>{voiceEnabled ? 'Disable Voice' : 'Enable Voice'}</span>
            </DropdownMenuItem>
            <DropdownMenuItem disabled className="flex items-center space-x-3 px-3 py-2 text-gray-500">
              <span>🔧</span>
              <span>Settings (Coming Soon)</span>
            </DropdownMenuItem>
            <DropdownMenuItem disabled className="flex items-center space-x-3 px-3 py-2 text-gray-500">
              <span>📊</span>
              <span>Analytics (Coming Soon)</span>
            </DropdownMenuItem>
          </DropdownMenuContent>
        </DropdownMenu>
>>>>>>> 48c06e33
      </div>

      {/* Video Viewer Modal */}
      <VideoViewer
        isOpen={isVideoViewerOpen}
        onClose={() => setIsVideoViewerOpen(false)}
        onAnalysisUpdate={handleVideoAnalysisUpdate}
      />

      {/* Real-Time Gaming Modal */}
      <RealTimeGaming
        isOpen={isGamingOpen}
        onClose={() => setIsGamingOpen(false)}
      />

      {/* Virtual Garden Modal */}
      <VirtualGarden
        isOpen={isGardenOpen}
        onClose={() => setIsGardenOpen(false)}
      />

      {/* Interactive Story Modal */}
      <InteractiveStory
        isOpen={isStoryOpen}
        onClose={() => setIsStoryOpen(false)}
      />

      {/* Calendar Modal */}
      <CalendarApp
        isOpen={isCalendarOpen}
        onClose={() => setIsCalendarOpen(false)}
      />

      {/* Task List Modal */}
      <TaskList
        isOpen={isTaskListOpen}
        onClose={() => setIsTaskListOpen(false)}
      />
    </div>
  );
}<|MERGE_RESOLUTION|>--- conflicted
+++ resolved
@@ -1,5 +1,5 @@
 import ChatInterface from "@/components/ChatInterface";
-<<<<<<< HEAD
+
 import CalendarTaskManager from "@/components/CalendarTaskManager";
 import AvatarSidebar, { AvatarState } from "@/components/AvatarSidebar";
 import InteractiveAvatar, { GestureType } from "@/components/InteractiveAvatar";
@@ -16,18 +16,7 @@
 import { Tabs, TabsContent, TabsList, TabsTrigger } from "@/components/ui/tabs";
 import SettingsPanel from "@/components/SettingsPanel";
 import { useSpeechSynthesis } from "@/hooks/useSpeechSynthesis";
-=======
-import VideoViewer from "@/components/VideoViewer";
-import CalendarApp from "@/components/CalendarApp";
-import TaskList from "@/components/TaskList";
-import RealTimeGaming from "@/components/RealTimeGaming";
-import VirtualGarden from "@/components/VirtualGarden";
-import InteractiveStory from "@/components/InteractiveStory";
-import React, { useState } from "react";
-import { Button } from "@/components/ui/button";
-import { DropdownMenu, DropdownMenuContent, DropdownMenuItem, DropdownMenuTrigger } from "@/components/ui/dropdown-menu";
-import { AvatarState } from "@/components/Sidebar";
->>>>>>> 48c06e33
+
 
 interface VideoAnalysisResult {
   bbox: [number, number, number, number];
@@ -84,7 +73,7 @@
           selectedVoice={selectedVoice}
         />
       </div>
-<<<<<<< HEAD
+
       {/* Right Side - Chat and Calendar Container */}
       <div 
         className="w-96 flex flex-col transition-all duration-300 relative"
@@ -122,82 +111,7 @@
             <CalendarTaskManager className="h-full" />
           </TabsContent>
         </Tabs>
-=======
 
-      {/* Floating Apps menu - positioned over the left side */}
-      <div className={`absolute bottom-4 sm:bottom-8 left-4 sm:left-8 z-40 transition-all duration-300 ${
-        isVideoViewerOpen ? 'left-[25rem] sm:left-[26rem]' : 'left-4 sm:left-8'
-      }`}>
-        <DropdownMenu>
-          <DropdownMenuTrigger asChild>
-            <Button
-              className="px-3 py-2 sm:px-4 sm:py-2 bg-gray-800/80 text-gray-200 rounded-lg hover:bg-gray-700/80 transition-colors duration-200 shadow border border-white/10 text-sm sm:text-base backdrop-blur-sm"
-              style={{ opacity: 0.9 }}
-            >
-              🟦 Apps
-            </Button>
-          </DropdownMenuTrigger>
-          <DropdownMenuContent align="start" className="w-52 bg-white/98 backdrop-blur-md border-gray-200/80 shadow-xl rounded-lg max-h-80 overflow-y-auto">
-            <DropdownMenuItem 
-              onClick={() => setIsVideoViewerOpen(true)}
-              className="flex items-center space-x-3 hover:bg-gray-100/90 px-3 py-2 text-gray-800"
-            >
-              <span>🎥</span>
-              <span>Video Analyzer</span>
-            </DropdownMenuItem>
-            <DropdownMenuItem 
-              onClick={() => setIsGamingOpen(true)}
-              className="flex items-center space-x-3 hover:bg-gray-100/90 px-3 py-2 text-gray-800"
-            >
-              <span>🎮</span>
-              <span>Real-Time Gaming</span>
-            </DropdownMenuItem>
-            <DropdownMenuItem 
-              onClick={() => setIsGardenOpen(true)}
-              className="flex items-center space-x-3 hover:bg-gray-100/90 px-3 py-2 text-gray-800"
-            >
-              <span>🌱</span>
-              <span>Virtual Garden</span>
-            </DropdownMenuItem>
-            <DropdownMenuItem 
-              onClick={() => setIsStoryOpen(true)}
-              className="flex items-center space-x-3 hover:bg-gray-100/90 px-3 py-2 text-gray-800"
-            >
-              <span>📖</span>
-              <span>Interactive Story</span>
-            </DropdownMenuItem>
-            <DropdownMenuItem 
-              onClick={() => setIsCalendarOpen(true)}
-              className="flex items-center space-x-3 hover:bg-gray-100/90 px-3 py-2 text-gray-800"
-            >
-              <span>📅</span>
-              <span>Calendar</span>
-            </DropdownMenuItem>
-            <DropdownMenuItem 
-              onClick={() => setIsTaskListOpen(true)}
-              className="flex items-center space-x-3 hover:bg-gray-100/90 px-3 py-2 text-gray-800"
-            >
-              <span>✅</span>
-              <span>Task List</span>
-            </DropdownMenuItem>
-            <DropdownMenuItem 
-              onClick={() => setVoiceEnabled(!voiceEnabled)}
-              className="flex items-center space-x-3 hover:bg-gray-100/90 px-3 py-2 text-gray-800"
-            >
-              <span>{voiceEnabled ? '🔊' : '🔇'}</span>
-              <span>{voiceEnabled ? 'Disable Voice' : 'Enable Voice'}</span>
-            </DropdownMenuItem>
-            <DropdownMenuItem disabled className="flex items-center space-x-3 px-3 py-2 text-gray-500">
-              <span>🔧</span>
-              <span>Settings (Coming Soon)</span>
-            </DropdownMenuItem>
-            <DropdownMenuItem disabled className="flex items-center space-x-3 px-3 py-2 text-gray-500">
-              <span>📊</span>
-              <span>Analytics (Coming Soon)</span>
-            </DropdownMenuItem>
-          </DropdownMenuContent>
-        </DropdownMenu>
->>>>>>> 48c06e33
       </div>
 
       {/* Video Viewer Modal */}
