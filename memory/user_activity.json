--- conflicted
+++ resolved
@@ -1,19 +1,11 @@
 {
-<<<<<<< HEAD
+
   "lastInteraction": 1757649881833,
   "sessionStart": 1756691243703,
   "messageCount": 558,
   "averageSessionLength": 0,
   "continuousActivityStart": 1757649266855,
   "lastBreakTaken": 1757635853736,
-=======
-  "lastInteraction": 1758382846744,
-  "sessionStart": 1756691243703,
-  "messageCount": 679,
-  "averageSessionLength": 0,
-  "continuousActivityStart": 1758382749485,
-  "lastBreakTaken": 1758379510408,
->>>>>>> 60025716
   "lastProactiveReachout": 1756936962280,
   "lastBreakReminder": 1756948615496
 }