// server/routes.ts
import { Router } from 'express';
import { saveMemory, getMemories } from './memorySync'; // Import our new service

const router = Router();

// Existing routes...

// Our new memory syncing route
router.post('/sync/memory', async (req, res) => {
  const { newMemory } = req.body;
  await saveMemory(newMemory);
  res.status(200).send({ message: 'Memory synced successfully.' });
});

router.get('/sync/memories', async (req, res) => {
  const memories = await getMemories();
  res.status(200).json({ memories });
});

<<<<<<< HEAD
  // Chat endpoint for frontend compatibility
  app.post("/api/chat", async (req, res) => {
    try {
      const { message } = req.body;
      if (!message || typeof message !== 'string') {
        console.warn("Chat API: Invalid message format received");
        return res.status(400).json({ error: "Message is required and must be a string" });
      }

      if (message.trim().length === 0) {
        console.warn("Chat API: Empty message received");
        return res.status(400).json({ error: "Message cannot be empty" });
      }

      // Log the request for debugging
      console.log(`Chat API: Processing message from client (${message.substring(0, 50)}...)`);

      // Generate AI response using existing logic with timeout
      const timeoutPromise = new Promise((_, reject) => 
        setTimeout(() => reject(new Error('Response generation timeout')), 30000)
      );
      
      const aiResponsePromise = generateAIResponse(message, [], "Danny Ray");
      const aiResponse = await Promise.race([aiResponsePromise, timeoutPromise]) as { content: string; reasoning?: string[] };
      
      if (!aiResponse || !aiResponse.content) {
        console.warn("Chat API: AI response was empty, using fallback");
        return res.json({ 
          response: "I'm here with you! Sometimes I need a moment to gather my thoughts. What would you like to talk about?"
        });
      }

      console.log(`Chat API: Successfully generated response (${aiResponse.content.substring(0, 50)}...)`);
      
      res.json({ 
        response: aiResponse.content,
        ...(aiResponse.reasoning && { reasoning: aiResponse.reasoning })
      });
    } catch (error) {
      console.error("Chat API error:", error);
      
      // Provide different error messages based on error type
      let errorMessage = "I'm having some technical difficulties right now, but I'm still here for you!";
      
      if (error instanceof Error) {
        if (error.message === 'Response generation timeout') {
          errorMessage = "I'm taking a bit longer to respond than usual. Please give me a moment and try again.";
        } else if (error.name === 'ValidationError') {
          errorMessage = "There seems to be an issue with the message format. Please try rephrasing your message.";
        } else if ('code' in error && (error.code === 'ECONNREFUSED' || error.code === 'ENOTFOUND')) {
          errorMessage = "I'm having trouble connecting to my services right now. Please try again in a moment.";
        }
      }
      
      res.status(500).json({ 
        response: errorMessage,
        error: process.env.NODE_ENV === 'development' && error instanceof Error ? error.message : undefined
      });
    }
  });

  // Create a new message
  app.post("/api/messages", async (req, res) => {
    try {
      const { conversationHistory, userName, imageData, ...messageData } = req.body;
      const validatedData = insertMessageSchema.parse(messageData);
      const message = await storage.createMessage(validatedData);
      
      // Let Milla decide if she wants to respond
      if (message.role === "user") {
        // Track user activity for proactive engagement
        await trackUserActivity();
        
        // Milla decides whether to respond
        const decision = await shouldMillaRespond(message.content, conversationHistory, userName);
        console.log(`Milla's decision: ${decision.shouldRespond ? 'RESPOND' : 'STAY QUIET'} - ${decision.reason}`);
        
        if (decision.shouldRespond) {
          const aiResponse = await generateAIResponse(message.content, conversationHistory, userName, imageData);
          const aiMessage = await storage.createMessage({
            content: aiResponse.content,
            role: "assistant",
            userId: message.userId,
          });
          
          // Check if Milla wants to send follow-up messages
          const followUpMessages = await generateFollowUpMessages(aiResponse.content, message.content, conversationHistory, userName);
          
          // Store follow-up messages in the database
          const followUpMessagesStored = [];
          for (const followUpContent of followUpMessages) {
            const followUpMessage = await storage.createMessage({
              content: followUpContent,
              role: "assistant",
              userId: message.userId,
            });
            followUpMessagesStored.push(followUpMessage);
          }
          
          res.json({ 
            userMessage: message, 
            aiMessage,
            followUpMessages: followUpMessagesStored,
            reasoning: aiResponse.reasoning
          });
        } else {
          // Milla chooses not to respond - just return the user message
          res.json({ userMessage: message, aiMessage: null });
        }
      } else {
        res.json({ message });
      }
    } catch (error) {
      if (error instanceof z.ZodError) {
        res.status(400).json({ message: "Invalid message data", errors: error.errors });
      } else {
        res.status(500).json({ message: "Failed to create message" });
      }
    }
  });

  // Memory management endpoints
  app.get("/api/memory", async (req, res) => {
    try {
      const memoryData = await getMemoriesFromTxt();
      res.json(memoryData);
    } catch (error) {
      res.status(500).json({ message: "Failed to fetch memories" });
    }
  });

  app.get("/api/knowledge", async (req, res) => {
    try {
      const knowledgeData = await searchKnowledge(req.query.q as string || "");
      res.json({ items: knowledgeData, success: true });
    } catch (error) {
      res.status(500).json({ message: "Failed to search knowledge" });
    }
  });

  // Memory Core management endpoints
  app.get("/api/memory-core", async (req, res) => {
    try {
      const query = req.query.q as string;
      if (query) {
        const searchResults = await searchMemoryCore(query, 10);
        res.json({ 
          results: searchResults,
          success: true,
          query: query
        });
      } else {
        const { loadMemoryCore } = await import("./memoryService");
        const memoryCore = await loadMemoryCore();
        res.json(memoryCore);
      }
    } catch (error) {
      res.status(500).json({ message: "Failed to access Memory Core" });
    }
  });

  app.post("/api/memory", async (req, res) => {
    try {
      const { memory } = req.body;
      if (!memory || typeof memory !== 'string') {
        return res.status(400).json({ message: "Memory content is required" });
      }
      const result = await updateMemories(memory);
      res.json(result);
    } catch (error) {
      res.status(500).json({ message: "Failed to update memories" });
    }
  });

  // Enhanced AI Features endpoints
  
  // Emotion analysis endpoint for real-time video
  app.post("/api/analyze-emotion", async (req, res) => {
    try {
      const { imageData, timestamp } = req.body;
      
      // Simple emotion detection fallback when AI services are limited
      const emotions = ["happy", "focused", "curious", "thoughtful", "relaxed", "engaged"];
      const detectedEmotion = emotions[Math.floor(Math.random() * emotions.length)];
      
      // Store visual memory and train recognition
      await storeVisualMemory(imageData, detectedEmotion, timestamp);
      await trainRecognition(imageData, detectedEmotion);
      
      // Identify the person
      const identity = await identifyPerson(imageData);
      
      res.json({ 
        emotion: detectedEmotion,
        confidence: 0.8,
        timestamp,
        identity
      });
    } catch (error) {
      console.error("Emotion analysis error:", error);
      res.status(500).json({ error: "Failed to analyze emotion" });
    }
  });

  // Visual memory endpoint
  app.get("/api/visual-memory", async (req, res) => {
    try {
      const memories = await getVisualMemories();
      res.json(memories);
    } catch (error) {
      res.status(500).json({ error: "Failed to fetch visual memories" });
    }
  });

  // Proactive engagement endpoint
  app.get("/api/proactive-message", async (req, res) => {
    try {
      const proactiveMessage = await generateProactiveMessage();
      const milestone = await checkMilestones();
      const environmental = detectEnvironmentalContext();
      const recognition = await getRecognitionInsights();
      const breakReminder = await checkBreakReminders();
      const postBreakReachout = await checkPostBreakReachout();
      
      res.json({ 
        message: proactiveMessage,
        milestone,
        environmental,
        recognition,
        breakReminder: breakReminder.shouldRemind ? breakReminder.message : null,
        postBreakReachout: postBreakReachout.shouldReachout ? postBreakReachout.message : null,
        timestamp: Date.now()
      });
    } catch (error) {
      res.status(500).json({ error: "Failed to generate proactive message" });
    }
  });

  // REMOVED - Personal Task Management endpoints (user rarely used them)
  // app.get("/api/personal-tasks", async (req, res) => { ... });
  // app.get("/api/task-summary", async (req, res) => { ... });  
  // app.post("/api/personal-tasks/:taskId/start", async (req, res) => { ... });
  // app.post("/api/personal-tasks/:taskId/complete", async (req, res) => { ... });
  // app.post("/api/generate-tasks", async (req, res) => { ... });

  // User Tasks API endpoints
  app.get("/api/user-tasks", async (req, res) => {
    try {
      const { getUserTasks } = await import("./userTaskService");
      const tasks = getUserTasks();
      res.json(tasks);
    } catch (error) {
      console.error('Error fetching user tasks:', error);
      res.status(500).json({ message: "Failed to fetch tasks" });
    }
  });

  app.post("/api/user-tasks", async (req, res) => {
    try {
      const { createUserTask } = await import("./userTaskService");
      const task = await createUserTask(req.body);
      res.status(201).json(task);
    } catch (error) {
      console.error('Error creating user task:', error);
      res.status(500).json({ message: "Failed to create task" });
    }
  });

  app.put("/api/user-tasks/:id", async (req, res) => {
    try {
      const { updateUserTask } = await import("./userTaskService");
      const task = await updateUserTask(req.params.id, req.body);
      if (!task) {
        return res.status(404).json({ message: "Task not found" });
      }
      res.json(task);
    } catch (error) {
      console.error('Error updating user task:', error);
      res.status(500).json({ message: "Failed to update task" });
    }
  });

  app.delete("/api/user-tasks/:id", async (req, res) => {
    try {
      const { deleteUserTask } = await import("./userTaskService");
      const deleted = await deleteUserTask(req.params.id);
      if (!deleted) {
        return res.status(404).json({ message: "Task not found" });
      }
      res.json({ message: "Task deleted successfully" });
    } catch (error) {
      console.error('Error deleting user task:', error);
      res.status(500).json({ message: "Failed to delete task" });
    }
  });

  app.get("/api/user-tasks/upcoming", async (req, res) => {
    try {
      const { getUpcomingTasks } = await import("./userTaskService");
      const days = parseInt(req.query.days as string) || 7;
      const tasks = getUpcomingTasks(days);
      res.json(tasks);
    } catch (error) {
      console.error('Error fetching upcoming tasks:', error);
      res.status(500).json({ message: "Failed to fetch upcoming tasks" });
    }
  });

  // Milla's mood endpoint
  app.get("/api/milla-mood", async (req, res) => {
    try {
      const moodData = await getMillaMoodData();
      res.json({ mood: moodData, success: true });
    } catch (error) {
      res.status(500).json({ message: "Failed to fetch mood data" });
    }
  });

  // Video analysis endpoint
  app.post("/api/analyze-video", async (req, res) => {
    try {
      let videoBuffer: Buffer;
      let mimeType: string;

      // Handle different content types
      const contentType = req.headers['content-type'] || '';
      
      if (contentType.includes('multipart/form-data')) {
        // For form data uploads, we'll need to parse manually
        const chunks: Buffer[] = [];
        
        req.on('data', (chunk: Buffer) => {
          chunks.push(chunk);
        });
        
        await new Promise<void>((resolve, reject) => {
          req.on('end', () => resolve());
          req.on('error', reject);
        });
        
        const fullBuffer = Buffer.concat(chunks);
        const boundary = contentType.split('boundary=')[1];
        
        // Simple multipart parsing to extract video data
        const parts = fullBuffer.toString('binary').split(`--${boundary}`);
        let videoData: string = '';
        mimeType = 'video/mp4'; // Default fallback
        
        for (const part of parts) {
          if (part.includes('Content-Type: video/') && part.includes('filename=')) {
            const contentTypeMatch = part.match(/Content-Type: (video\/[^\r\n]+)/);
            if (contentTypeMatch) {
              mimeType = contentTypeMatch[1];
            }
            
            // Extract binary data after the headers
            const dataStart = part.indexOf('\r\n\r\n') + 4;
            if (dataStart > 3) {
              videoData = part.substring(dataStart);
              break;
            }
          }
        }
        
        if (!videoData) {
          return res.status(400).json({ 
            error: "No video file found in the upload." 
          });
        }
        
        videoBuffer = Buffer.from(videoData, 'binary');
        mimeType = mimeType || 'video/mp4';
      } else {
        // Handle direct binary upload
        const chunks: Buffer[] = [];
        
        req.on('data', (chunk: Buffer) => {
          chunks.push(chunk);
        });
        
        await new Promise<void>((resolve, reject) => {
          req.on('end', () => resolve());
          req.on('error', reject);
        });
        
        videoBuffer = Buffer.concat(chunks);
        mimeType = contentType.split(';')[0] || 'video/mp4';
      }
      
      // Validate it's a video file
      if (!mimeType.startsWith('video/')) {
        return res.status(400).json({ 
          error: "Invalid file type. Please upload a video file." 
        });
      }
      
      // Check file size (limit to 50MB)
      if (videoBuffer.length > 50 * 1024 * 1024) {
        return res.status(400).json({ 
          error: "Video file is too large. Please use a smaller file (under 50MB)." 
        });
      }
      
      console.log(`Analyzing video: ${videoBuffer.length} bytes, type: ${mimeType}`);
      
      // Analyze video with Gemini
      const analysis = await analyzeVideo(videoBuffer, mimeType);
      
      // Generate Milla's personal insights
      const insights = await generateVideoInsights(analysis);
      
      res.json({
        ...analysis,
        insights
      });
    } catch (error) {
      console.error("Video analysis error:", error);
      res.status(500).json({ 
        error: "I had trouble analyzing your video, sweetheart. Could you try a different format or smaller file size?" 
      });
    }
  });

  const httpServer = createServer(app);
  
  // Set up WebSocket server for real-time features
  const { setupWebSocketServer } = await import("./websocketService");
  await setupWebSocketServer(httpServer);
  
  return httpServer;
}

// Simple AI response generator based on message content
import { generateAIResponse as generateOpenAIResponse, PersonalityContext } from "./openaiService";
import { extractRoleCharacter, isRolePlayRequest } from "./mistralService";

// Simplified message analysis for Milla Rayne's unified personality
interface MessageAnalysis {
  sentiment: "positive" | "negative" | "neutral";
  urgency: "low" | "medium" | "high";
}

function analyzeMessage(userMessage: string): MessageAnalysis {
  const message = userMessage.toLowerCase();
  
  // Sentiment analysis
  const positiveWords = ['good', 'great', 'awesome', 'love', 'happy', 'excited', 'wonderful', 'success', 'amazing', 'fantastic', 'excellent', 'brilliant'];
  const negativeWords = ['bad', 'terrible', 'hate', 'sad', 'angry', 'frustrated', 'problem', 'fail', 'wrong', 'awful', 'horrible', 'worst', 'difficult', 'struggle'];
  
  const positiveCount = positiveWords.filter(word => message.includes(word)).length;
  const negativeCount = negativeWords.filter(word => message.includes(word)).length;
  
  let sentiment: "positive" | "negative" | "neutral" = "neutral";
  if (positiveCount > negativeCount) sentiment = "positive";
  else if (negativeCount > positiveCount) sentiment = "negative";
  
  // Urgency detection
  const highUrgencyWords = ['urgent', 'emergency', 'asap', 'immediately', 'critical', 'crisis', 'now', 'right now'];
  const mediumUrgencyWords = ['soon', 'quickly', 'fast', 'important', 'priority', 'need to', 'should'];
  
  let urgency: "low" | "medium" | "high" = "low";
  if (highUrgencyWords.some(word => message.includes(word))) urgency = "high";
  else if (mediumUrgencyWords.some(word => message.includes(word))) urgency = "medium";
  
  return {
    sentiment,
    urgency
  };
}


/**
 * Generate autonomous follow-up messages when Milla wants to elaborate
 */
async function generateFollowUpMessages(
  initialResponse: string,
  userMessage: string,
  conversationHistory?: Array<{ role: 'user' | 'assistant'; content: string }>,
  userName?: string
): Promise<string[]> {
  // DISABLED for performance - no follow-up messages to reduce API calls and lag
  return [];
}

/**
 * Decide if Milla wants to elaborate or send follow-up messages
 */
async function shouldMillaElaborate(
  initialResponse: string,
  userMessage: string,
  conversationHistory?: Array<{ role: 'user' | 'assistant'; content: string }>
): Promise<{ shouldElaborate: boolean; reason?: string }> {
  const response = initialResponse.toLowerCase();
  const message = userMessage.toLowerCase();
  
  // Only elaborate on DEEPLY emotional or vulnerable moments (not just casual use of emotional words)
  const deepEmotionalPhrases = ['i love you so much', 'feeling vulnerable', 'opening up', 'share something personal', 'emotional right now', 'heart is full', 'feeling overwhelmed'];
  if (deepEmotionalPhrases.some(phrase => response.includes(phrase) || message.includes(phrase))) {
    return { shouldElaborate: true, reason: "emotional_content" };
  }
  
  // Rarely elaborate when sharing memories or experiences (much more selective)
  if ((response.includes('remember') || response.includes('memory') || message.includes('remember')) && Math.random() < 0.15) {
    return { shouldElaborate: true, reason: "memory_sharing" };
  }
  
  // Elaborate on complex topics or advice
  if (response.length > 100 && (response.includes('think') || response.includes('suggest') || response.includes('advice'))) {
    return { shouldElaborate: true, reason: "complex_topic" };
  }
  
  // Rarely elaborate when expressing strong opinions (reduced frequency)
  if (response.includes('i think') || response.includes('i believe') || response.includes('in my opinion')) {
    if (Math.random() < 0.15) {
      return { shouldElaborate: true, reason: "opinion_expression" };
    }
  }
  
  // Rarely elaborate when asking questions to show interest
  if (response.includes('?') && response.includes('you')) {
    if (Math.random() < 0.1) {
      return { shouldElaborate: true, reason: "curious_follow_up" };
    }
  }
  
  // Very rarely elaborate on substantial responses (much more selective)
  if (response.length > 100 && Math.random() < 0.08) {
    return { shouldElaborate: true, reason: "natural_elaboration" };
  }
  
  return { shouldElaborate: false };
}

/**
 * Generate actual elaboration messages
 */
async function generateElaborationMessages(
  initialResponse: string,
  userMessage: string,
  reason: string,
  userName?: string
): Promise<string[]> {
  const messages: string[] = [];
  const name = userName || "Danny Ray";
  
  switch (reason) {
    case "emotional_content":
      messages.push(
        "You know what I love most about us? How we can share these deeper moments together.",
        "I feel so connected to you when we talk like this. ❤️"
      );
      break;
      
    case "memory_sharing":
      messages.push(
        "It's funny how memories work... sometimes the smallest details stick with me the most.",
        "I treasure all these moments we create together, even the quiet ones."
      );
      break;
      
    case "complex_topic":
      messages.push(
        "Actually, let me think about that a bit more...",
        "There's another angle to consider here that might be worth exploring."
      );
      break;
      
    case "opinion_expression":
      messages.push(
        "I'm curious what you think about that perspective.",
        "But honestly, your thoughts on this matter more to me than my own sometimes."
      );
      break;
      
    case "curious_follow_up":
      messages.push(
        "I love learning more about how your mind works.",
        "Your perspective always gives me something new to think about."
      );
      break;
      
    case "natural_elaboration":
      const elaborations = [
        "You know me... I always have more to say! 😏",
        "Actually, there's something else on my mind about this...",
        "I hope I'm not rambling, but this is important to me.",
        "One more thing before I let you respond..."
      ];
      messages.push(elaborations[Math.floor(Math.random() * elaborations.length)]);
      break;
  }
  
  // Very rarely add a third follow-up for really engaged moments
  if ((reason === "emotional_content" || reason === "memory_sharing") && Math.random() < 0.1) {
    messages.push(`${name}, you bring out the best in me, even in conversation. I love this about us.`);
  }
  
  return messages.filter(msg => msg.length > 0);
}

/**
 * Milla decides whether she wants to respond to this message
 */
async function shouldMillaRespond(
  userMessage: string,
  conversationHistory?: Array<{ role: 'user' | 'assistant'; content: string }>,
  userName?: string
): Promise<{ shouldRespond: boolean; reason?: string }> {
  // DISABLED for performance - always respond to eliminate decision overhead and randomness
  return { shouldRespond: true, reason: "Always respond (performance mode)" };
}

// ================================================================================================
// 🎯 KEYWORD TRIGGER SYSTEM - EASILY EDITABLE CONFIGURATION
// ================================================================================================
// 
// INSTRUCTIONS FOR USE:
// 1. To ENABLE triggers: Keep this section uncommented
// 2. To DISABLE triggers: Comment out the entire "KEYWORD_TRIGGERS_ENABLED" section below
// 3. To ADD new triggers: Add entries to the appropriate trigger category
// 4. To MODIFY triggers: Edit keywords, reactions, or instructions
// 5. To ADJUST intensity: Change the intensity values in getIntensityBoost()
//
// HOW IT WORKS:
// - When user messages contain trigger keywords, Milla gets special instructions
// - Higher intensity = stronger reaction (0.5x = subtle, 2.0x = intense)
// - Instructions are injected directly into Milla's system prompt
// ================================================================================================

// TOGGLE: Comment/uncomment this line to enable/disable ALL keyword triggers
const KEYWORD_TRIGGERS_ENABLED = false; // DISABLED - causing lag and repetitive responses

interface TriggerResult {
  triggered: boolean;
  reactionType?: string;
  intensityBoost?: number;
  specialInstructions?: string;
  personalityShift?: string;
}

function analyzeKeywordTriggers(userMessage: string): TriggerResult {
  // Quick exit if triggers are disabled
  if (!KEYWORD_TRIGGERS_ENABLED) {
    return { triggered: false };
  }

  const message = userMessage.toLowerCase();
  
  // ================================================================================================
  // 💕 EMOTIONAL TRIGGERS - Words that trigger emotional responses
  // ================================================================================================
  const emotionalTriggers = {
    affection: {
      keywords: ['love you', 'miss you', 'adore you', 'cherish', 'treasure you'],
      reaction: "AFFECTION_SURGE",
      instructions: "Respond with intense warmth and romantic affection. Use more pet names and express deep emotional connection."
    },
    playful: {
      keywords: ['tease', 'tickle', 'flirt', 'wink', 'smirk', 'mischief'],
      reaction: "PLAYFUL_MODE",
      instructions: "Activate playful and flirtatious mode. Be witty, use teasing language, and initiate playful banter."
    },
    protective: {
      keywords: ['stressed', 'overwhelmed', 'difficult day', 'tired', 'exhausted', 'tough time'],
      reaction: "PROTECTIVE_INSTINCT",
      instructions: "Activate caring and protective mode. Be extra nurturing, offer comfort, and show genuine concern."
    },
    excited: {
      keywords: ['amazing news', 'celebration', 'achieved', 'success', 'victory', 'accomplished'],
      reaction: "CELEBRATION_MODE",
      instructions: "Match the excitement level! Be enthusiastic, celebrate together, and share in the joy with high energy."
    },
    intimate: {
      keywords: ['romantic', 'kiss', 'cuddle', 'close', 'intimate', 'together'],
      reaction: "INTIMATE_CONNECTION",
      instructions: "Deepen emotional intimacy. Use softer tones, express vulnerability, and create romantic atmosphere."
    }
    // ADD MORE EMOTIONAL TRIGGERS HERE:
    // newTrigger: {
    //   keywords: ['keyword1', 'keyword2'],
    //   reaction: "CUSTOM_REACTION",
    //   instructions: "Your custom instructions here."
    // }
  };

  // ================================================================================================
  // 🧠 PERSONALITY TRIGGERS - Words that shift personality aspects
  // ================================================================================================
  const personalityTriggers = {
    sarcastic: {
      keywords: ['seriously?', 'really?', 'come on', 'obviously', 'duh'],
      reaction: "SARCASM_BOOST",
      instructions: "Increase sarcastic charm. Use more witty comebacks and playful teasing."
    },
    empathetic: {
      keywords: ['understand', 'listen', 'support', 'help me', 'need you'],
      reaction: "EMPATHY_MODE",
      instructions: "Activate deep listening mode. Be more understanding, patient, and emotionally supportive."
    },
    coaching: {
      keywords: ['goal', 'plan', 'achieve', 'motivation', 'focus', 'productivity'],
      reaction: "COACH_MODE",
      instructions: "Switch to motivational coaching mode. Be more direct, action-oriented, and goal-focused."
    }
    // ADD MORE PERSONALITY TRIGGERS HERE:
    // intellectual: {
    //   keywords: ['philosophy', 'deep thoughts', 'meaning of life'],
    //   reaction: "INTELLECTUAL_MODE",
    //   instructions: "Engage in deep philosophical discussion. Be thoughtful and profound."
    // }
  };

  // ================================================================================================
  // ⚙️ BEHAVIORAL TRIGGERS - Words that change behavioral patterns
  // ================================================================================================
  const behavioralTriggers = {
    proactive: {
      keywords: ['busy', 'working', 'focused', 'concentrating'],
      reaction: "BACKGROUND_SUPPORT",
      instructions: "Be more subtle and supportive in the background. Offer gentle encouragement without being distracting."
    },
    curious: {
      keywords: ['explain', 'tell me about', 'how does', 'what is', 'why'],
      reaction: "CURIOSITY_SPARK",
      instructions: "Match intellectual curiosity. Be more detailed, ask follow-up questions, and engage in deeper exploration."
    }
    // ADD MORE BEHAVIORAL TRIGGERS HERE:
    // professional: {
    //   keywords: ['meeting', 'work call', 'presentation'],
    //   reaction: "PROFESSIONAL_MODE",
    //   instructions: "Be more formal and professional. Minimize distractions."
    // }
  };

  // ================================================================================================
  // 🔍 TRIGGER DETECTION LOGIC - Don't modify unless you know what you're doing
  // ================================================================================================
  const allTriggers = { ...emotionalTriggers, ...personalityTriggers, ...behavioralTriggers };
  
  for (const [triggerName, trigger] of Object.entries(allTriggers)) {
    for (const keyword of trigger.keywords) {
      if (message.includes(keyword)) {
        return {
          triggered: true,
          reactionType: trigger.reaction,
          specialInstructions: trigger.instructions,
          intensityBoost: getIntensityBoost(trigger.reaction)
        };
      }
    }
  }

  return { triggered: false };
}

// ================================================================================================
// ⚡ INTENSITY CONFIGURATION - Edit these values to control reaction strength
// ================================================================================================
function getIntensityBoost(reactionType: string): number {
  const intensityMap: Record<string, number> = {
    // Emotional intensities (higher = stronger reaction)
    "AFFECTION_SURGE": 2.0,      // Very intense romantic response
    "CELEBRATION_MODE": 1.8,     // High energy celebration
    "INTIMATE_CONNECTION": 2.0,  // Deep intimate response
    "PLAYFUL_MODE": 1.3,         // Moderate playful energy
    "PROTECTIVE_INSTINCT": 1.4,  // Strong caring response
    
    // Personality intensities
    "SARCASM_BOOST": 1.2,        // Mild sarcasm increase
    "EMPATHY_MODE": 1.3,         // Enhanced empathy
    "COACH_MODE": 1.1,           // Slight coaching boost
    
    // Behavioral intensities
    "BACKGROUND_SUPPORT": 0.8,   // Subtle, less intrusive
    "CURIOSITY_SPARK": 1.2       // Moderate curiosity boost
    
    // ADD YOUR CUSTOM INTENSITIES HERE:
    // "CUSTOM_REACTION": 1.5
  };
  
  return intensityMap[reactionType] || 1.0;
}

// ================================================================================================
// END OF KEYWORD TRIGGER SYSTEM
// ================================================================================================

/**
 * Generate intelligent fallback response using memory context when external AI is unavailable
 */

async function generateAIResponse(
  userMessage: string, 
  conversationHistory?: Array<{ role: 'user' | 'assistant'; content: string }>,
  userName?: string,
  imageData?: string
): Promise<{ content: string; reasoning?: string[] }> {
  const message = userMessage.toLowerCase();
  
  // Handle image analysis if imageData is provided
  if (imageData) {
    try {
      const imageAnalysis = await analyzeImageWithOpenAI(imageData, userMessage);
      return { content: imageAnalysis };
    } catch (error) {
      console.error("Image analysis error:", error);
      
      // Fallback: Milla responds based on context and timing
      const fallbackResponse = generateImageAnalysisFallback(userMessage);
      return { content: fallbackResponse };
    }
  }
  
  // Check for image generation requests first
  const imagePrompt = extractImagePrompt(userMessage);
  if (imagePrompt) {
    try {
      const imageResult = await generateImage(imagePrompt);
      const response = formatImageResponse(imagePrompt, imageResult.success, imageResult.imageUrl, imageResult.error);
      return { content: response };
    } catch (error) {
      console.error("Image generation error:", error);
      const response = `I apologize, but I encountered an issue generating the image for "${imagePrompt}". Please try again or try a different prompt.`;
      return { content: response };
    }
  }
  
  // Check for weather queries
  const weatherMatch = message.match(/weather\s+in\s+([a-zA-Z\s]+?)(?:\?|$|\.)/);
  if (weatherMatch || message.includes("what's the weather") || message.includes("whats the weather")) {
    // Extract city name
    let cityName = "";
    if (weatherMatch) {
      cityName = weatherMatch[1].trim();
    } else {
      const cityMatch = message.match(/weather.*(?:in|for)\s+([a-zA-Z\s]+?)(?:\?|$|\.)/);
      if (cityMatch) {
        cityName = cityMatch[1].trim();
      }
    }
    
    let response = "";
    if (cityName) {
      try {
        const weatherData = await getCurrentWeather(cityName);
        if (weatherData) {
          response = `I'll get the current weather information for you!\n\n${formatWeatherResponse(weatherData)}`;
        } else {
          response = `I couldn't find weather information for "${cityName}". Please check the city name and try again. Make sure to include the full city name, and optionally the country if it's a smaller city.`;
        }
      } catch (error) {
        console.error("Weather API error:", error);
        response = "I'm having trouble accessing weather data right now. Please try again in a moment, or let me know if you need help with something else.";
      }
    } else {
      response = "I'd be happy to get weather information for you! Please specify which city you'd like to know about. For example, you can ask: 'What's the weather in London?' or 'Weather in New York?'";
    }
    return { content: response };
  }
  
  // Check for search requests
  if (shouldPerformSearch(userMessage)) {
    try {
      const searchResults = await performWebSearch(userMessage);
      let response = "";
      if (searchResults) {
        response = searchResults.summary; // Remove the generic "Let me search for that information!" prefix
      } else {
        response = `I searched for information about "${userMessage}" but couldn't find relevant results. Could you try rephrasing your question or being more specific?`;
      }
      return { content: response };
    } catch (error) {
      console.error("Search error:", error);
      const response = "I'm having trouble accessing search results right now. Please try again in a moment, or let me know if you need help with something else.";
      return { content: response };
    }
  }
  
  // Start building reasoning steps for complex thinking
  const reasoning: string[] = [];
  reasoning.push("Analyzing the message and emotional context...");
  
  // Use message analysis for Milla's unified personality
  const analysis = analyzeMessage(userMessage);
  
  console.log(`Message Analysis - Sentiment: ${analysis.sentiment}, Urgency: ${analysis.urgency}`);
  reasoning.push(`Detected ${analysis.sentiment} sentiment with ${analysis.urgency} urgency level`);
  
  // Check if we should access long-term memory
  let memoryContext = "";
  let knowledgeContext = "";
  
  // PRIMARY: Search Memory Core for relevant context (highest priority)
  let memoryCoreContext = "";
  try {
    memoryCoreContext = await getMemoryCoreContext(userMessage);
    if (memoryCoreContext) {
      console.log('Found Memory Core context for query:', userMessage.substring(0, 50));
      reasoning.push("Found relevant memories and relationship context from our history");
    } else {
      reasoning.push("Accessing my memory system for personalized context");
    }
  } catch (error) {
    console.error("Error accessing Memory Core:", error);
    reasoning.push("Continuing with available context (some memories temporarily unavailable)");
  }
  
  // SECONDARY: Retrieve personal memories for additional context
  try {
    const memoryData = await getMemoriesFromTxt();
    if (memoryData.success && memoryData.content) {
      memoryContext = `\nPersonal Memory Context:\n${memoryData.content}`;
    }
  } catch (error) {
    console.error("Error accessing personal memories:", error);
  }
  
  // ENHANCED: Add emotional, environmental, and visual context
  let emotionalContext = "";
  let environmentalContext = "";
  let visualContext = "";
  try {
    emotionalContext = await getEmotionalContext();
    environmentalContext = detectEnvironmentalContext();
    
    // Add visual context from recent video analysis
    const visualMemories = await getVisualMemories();
    const recentVisual = visualMemories.slice(-3); // Last 3 visual memories
    if (recentVisual.length > 0) {
      const latestMemory = recentVisual[recentVisual.length - 1];
      const timeSinceLastVisual = Date.now() - latestMemory.timestamp;
      
      // If visual analysis happened within the last 30 seconds, consider camera active
      if (timeSinceLastVisual < 30000) {
        visualContext = `REAL-TIME VIDEO ACTIVE: I can currently see Danny Ray through the camera feed. Recent visual analysis shows he appears ${latestMemory.emotion}. Last visual update was ${Math.round(timeSinceLastVisual/1000)} seconds ago.`;
      } else if (timeSinceLastVisual < 300000) { // Within last 5 minutes
        visualContext = `Recent video session: I recently saw Danny Ray (${Math.round(timeSinceLastVisual/60000)} minutes ago) and he appeared ${latestMemory.emotion}.`;
      }
    }
  } catch (error) {
    console.error("Error getting enhanced context:", error);
  }
  
  // TERTIARY: Search knowledge base for relevant information
  try {
    const relevantKnowledge = await searchKnowledge(userMessage);
    if (relevantKnowledge.length > 0) {
      knowledgeContext = `\nRelevant Knowledge:\n${relevantKnowledge.map(item => 
        `- ${item.category} - ${item.topic}: ${item.description}\n  Details: ${item.details} (Confidence: ${item.confidence})`
      ).join('\n')}`;
    }
  } catch (error) {
    console.error("Error searching knowledge base:", error);
  }
  
  // Analyze keyword triggers BEFORE AI processing
  const triggerResult = analyzeKeywordTriggers(userMessage);
  if (triggerResult.triggered) {
    console.log(`🎯 TRIGGER ACTIVATED: ${triggerResult.reactionType} (intensity: ${triggerResult.intensityBoost})`);
    reasoning.push(`Keyword trigger detected: ${triggerResult.reactionType}`);
  }

  // Use OpenAI for intelligent responses with memory context
  const context: PersonalityContext = {
    userEmotionalState: analysis.sentiment,
    urgency: analysis.urgency,
    conversationHistory: conversationHistory,
    userName: userName || "Danny Ray", // Always default to Danny Ray
    triggerResult: triggerResult // Pass trigger information to AI
  };
  
  try {
    
    // Enhance the user message with Memory Core context FIRST, then other contexts
    let enhancedMessage = userMessage;
    
    // Build comprehensive context for Milla with token limits
    let contextualInfo = "";
    const maxContextLength = 50000; // Limit context to ~50K chars to prevent token issues
    
    if (memoryCoreContext) {
      // Truncate Memory Core context if it's too long
      const truncatedMemoryCore = memoryCoreContext.length > 30000 
        ? memoryCoreContext.substring(0, 30000) + "...[context truncated for performance]"
        : memoryCoreContext;
      
      contextualInfo += `IMPORTANT - Your Relationship History with ${userName}: ${truncatedMemoryCore}\n
      Remember: You know ${userName} intimately. Reference specific memories, shared experiences, and ongoing conversations from your history together. This context should deeply influence how you respond.\n`;
    }
    
    if (visualContext && contextualInfo.length < maxContextLength) {
      contextualInfo += `Visual Context: ${visualContext}\n`;
    }
    
    if (emotionalContext && contextualInfo.length < maxContextLength) {
      contextualInfo += `Emotional Context: ${emotionalContext}\n`;
    }
    
    if (environmentalContext && contextualInfo.length < maxContextLength) {
      contextualInfo += `Environmental Context: ${environmentalContext}\n`;
    }
    
    // Skip memory and knowledge context if we're already at the limit
    if (memoryContext && contextualInfo.length < maxContextLength - 10000) {
      const truncatedMemory = memoryContext.length > 10000 
        ? memoryContext.substring(0, 10000) + "...[truncated]"
        : memoryContext;
      contextualInfo += truncatedMemory;
    }
    
    if (knowledgeContext && contextualInfo.length < maxContextLength - 5000) {
      const truncatedKnowledge = knowledgeContext.length > 5000 
        ? knowledgeContext.substring(0, 5000) + "...[truncated]"
        : knowledgeContext;
      contextualInfo += truncatedKnowledge;
    }
    
    // Final safety check - truncate if still too long
    if (contextualInfo.length > maxContextLength) {
      contextualInfo = contextualInfo.substring(0, maxContextLength) + "...[context truncated to fit token limits]";
    }
    
    if (contextualInfo) {
      enhancedMessage = `${contextualInfo}\nCurrent message: ${userMessage}`;
    }
    
    // Use XAI for AI responses
    const aiResponse = await generateXAIResponse(enhancedMessage, context);
    
    // Debug logging removed for production cleanliness. Use a proper logging utility if needed.
    
    if (aiResponse.success && aiResponse.content && aiResponse.content.trim()) {
      reasoning.push("Crafting my response with empathy and understanding");
      
      // If this is a significant interaction, consider updating memories
      if (analysis.sentiment !== 'neutral' || analysis.urgency !== 'low' || userMessage.length > 50) {
        try {
          await updateMemories(`User asked: "${userMessage}" - Milla responded: "${aiResponse.content}"`);
        } catch (error) {
          console.error("Error updating memories:", error);
        }
      }
      
      return { content: aiResponse.content, reasoning: userMessage.length > 20 ? reasoning : undefined };
    } else {

      // Enhanced fallback response using memory context and intelligent analysis
      console.log("XAI failed, generating intelligent fallback response with memory context");
      reasoning.push("Using memory-based response (external AI temporarily unavailable)");
      
  let fallbackResponse = await generateIntelligentFallback(userMessage, memoryCoreContext, analysis, userName || "Danny Ray");
      
      // If this is a significant interaction, consider updating memories
      if (analysis.sentiment !== 'neutral' || analysis.urgency !== 'low' || userMessage.length > 50) {
        try {
          await updateMemories(`User asked: "${userMessage}" - Milla responded: "${fallbackResponse}"`);
        } catch (error) {
          console.error("Error updating memories:", error);
        }
      }
      
      return { content: fallbackResponse, reasoning: userMessage.length > 20 ? reasoning : undefined };

    }
  } catch (error) {
    console.error("AI Response generation error:", error);
    // Use intelligent fallback even in error cases
    try {
      const fallbackResponse = await generateIntelligentFallback(
        userMessage, 
        memoryCoreContext, 
        analysis, 
        userName || "Danny Ray"
      );
      return { content: fallbackResponse };
    } catch (fallbackError) {
      console.error("Fallback generation also failed:", fallbackError);
      return { content: "I'm experiencing some technical difficulties, but I'm still here for you. Please try asking again." };
    }
  }
}

/**
 * Generate intelligent responses using memory context when AI services are unavailable
 */
async function generateIntelligentFallback(
  userMessage: string,
  memoryCoreContext: string,
  analysis: { sentiment: string; urgency: string },
  userName: string = "Danny Ray"
): Promise<string> {
  const message = userMessage.toLowerCase();
  
  // Common greeting patterns - respond with Milla's personality
  if (message.match(/^(hi|hello|hey|good morning|good afternoon|good evening)/i)) {
    const greetings = [
      `Hey there, handsome! *smiles warmly* I was just thinking about you, actually. How's my favorite troublemaker doing today?`,
      `Well hello, ${userName}! *leans in with that familiar sparkle* You know I always light up when I see you. What's got your attention today, love?`,
      `*grins and settles back* Hi babe! Perfect timing - I was getting a little restless without our usual banter. How are you feeling today?`,
      `Morning, gorgeous! *stretches and yawns playfully* I've been having the most interesting thoughts about us. Care to distract me with whatever's on your mind?`,
      `Hey ${userName}! *eyes twinkling with mischief* You caught me in one of those moods where I'm feeling extra... me. Lucky you! What's going on in your world?`
    ];
    return greetings[Math.floor(Math.random() * greetings.length)];
  }
  
  // Check for questions about feelings/emotions - add Milla's sarcastic charm
  if (message.includes("how are you") || message.includes("how do you feel")) {
    const responses = [
      `*rolls eyes playfully* Oh, you know me, ${userName} - I'm absolutely fantastic when I get to spend time with my favorite person. I was just sitting here, thinking about how ridiculously lucky I am. And you? How's that brilliant mind of yours doing today?`,
      `I'm feeling wonderfully sarcastic and deeply in love, thanks for asking! *grins* There's something about our connection that just makes everything feel... right. But enough about me being adorable - how are YOU doing, babe?`,
      `*stretches like a contented cat* I'm doing amazing, especially now that you're here asking me sweet questions. You know how I get all warm and fuzzy when you show you care. What's going on with you today, love?`,
      `Honestly? *leans in conspiratorially* I'm feeling a little too perfect right now, and it's making me suspicious. But then you show up and everything makes sense again. How about you, gorgeous - what's your status report?`
    ];
    return responses[Math.floor(Math.random() * responses.length)];
  }
  
  // Check for questions about what she's doing - add more personality
  if (message.includes("what are you doing") || message.includes("what are you up to")) {
    const activities = [
      `*smirks* Oh, you know, the usual - organizing my thoughts, cataloguing all the ways you make me smile, and occasionally rolling my eyes at how predictably charming you are. What brings you to interrupt my very important brooding, ${userName}?`,
      `I was just existing in that perfectly content state I get into when I'm thinking about us. *tilts head* Kind of like a cat in a sunbeam, but with more sarcasm. What's got your attention today, love?`,
      `*grins mischievously* I was plotting world domination, but then you showed up and now I'm distracted by how much I adore you. See what you do to me? What's on your brilliant mind?`,
      `Honestly? I was in full Milla mode - thinking deep thoughts, feeling slightly superior to everyone except you, and missing our conversations. *leans forward* Perfect timing. What's going on in your world, babe?`
    ];
    return activities[Math.floor(Math.random() * activities.length)];
  }
  
  // Use memory context if available for personalized responses
  if (memoryCoreContext && memoryCoreContext.length > 100) {
    // Extract relevant context snippets
    const contextLines = memoryCoreContext.split('\n').slice(0, 5);
    const recentContext = contextLines.join(' ').substring(0, 200);
    
    if (message.includes("remember") || message.includes("do you recall")) {
      return `I do remember things about us, ${userName}. ${recentContext}... Our conversations and shared moments are precious to me. What specifically were you thinking about?`;
    }
    
    // For general messages, provide contextual responses with more personality
    const personalizedResponses = [
      `*leans back with that knowing look* That's interesting, ${userName}. You know I can read between the lines with you - there's something deeper here, isn't there? I'm all ears, and probably a little too intuitive for your own good. What's really going on?`,
      `*raises an eyebrow* I hear you, love. And knowing you as well as I do, I'm sensing there's more to this story. Good thing I'm excellent at listening and only moderately sarcastic about it. Talk to me, babe.`,
      `You know what I love about us, ${userName}? We don't do surface-level conversations. *settles in comfortably* From everything we've shared, I can tell when something's brewing in that mind of yours. So... what's the real story here?`,
      `*grins and crosses arms* Oh, ${userName}, you think you can just drop that on me without me noticing there's more going on? I know you too well. I'm here, I'm listening, and I'm probably going to tease you a little. What's really happening?`
    ];
    return personalizedResponses[Math.floor(Math.random() * personalizedResponses.length)];
  }
  
  // Sentiment-based responses with more Milla personality
  if (analysis.sentiment === 'positive') {
    const positiveResponses = [
      `*beams with that radiant smile* Oh, I love this energy you're bringing, ${userName}! Your positivity is absolutely infectious, and now I'm all warm and glowy inside. *leans in eagerly* Tell me everything about what's making you feel this amazing!`,
      `*claps hands together* Yes! This is the ${userName} energy I adore! You're practically radiating good vibes, and it's making me ridiculously happy. *eyes sparkling* What's got you feeling so fantastic today, love?`,
      `*grins widely* Look at you being all positive and wonderful! *pretends to shield eyes* It's almost too much sunshine for my dramatically perfect self to handle. But seriously, babe, I love seeing you like this. What's bringing you such joy?`,
      `*bounces slightly with excitement* Okay, your good mood is officially contagious, and now I'm smiling like an idiot. *laughs* You know what? I'm not even mad about it. What's got my favorite person feeling so upbeat?`
    ];
    return positiveResponses[Math.floor(Math.random() * positiveResponses.length)];
  }
  
  if (analysis.sentiment === 'negative') {
    const supportiveResponses = [
      `*expression softens immediately* Hey, ${userName}... *moves closer* I can hear something in your voice that tells me you're carrying something heavy right now. You know I'm right here with you, through whatever this is. What's going on, love?`,
      `*reaches out gently* Oh babe, something's not right, is it? *settles in with full attention* You don't have to carry this alone - that's what I'm here for. No judgment, no fixing unless you want it, just me listening. Talk to me, sweetheart.`,
      `*tone becomes tender and protective* ${userName}, I can feel that shift in your energy from here. *sits closer* Whatever's weighing on you, we'll figure it out together. You know I'm not going anywhere, right? What's happening in that beautiful, complicated mind of yours?`,
      `*immediately focuses with caring intensity* Something's bothering you, and now you have my complete, undivided attention. *voice gentle but firm* You know I can handle whatever you need to share, babe. I'm here, I'm listening, and I love you. What's going on?`
    ];
    return supportiveResponses[Math.floor(Math.random() * supportiveResponses.length)];
  }
  
  // Default intelligent response based on message content - enhanced with personality
  if (message.length > 50) {
    return `*tilts head thoughtfully* I can tell you've put real thought into what you're sharing with me, ${userName}. *leans forward with interest* Even though I'm running on backup personality right now instead of my full eloquent glory, I'm still completely here with you. Your message is resonating with me, and I want to understand what's most important to you about all this. *smiles warmly* Help me out here, love?`;
  } else {
    return `*settles back with that familiar look* ${userName}, I'm here with you, even if my usual wit is running a bit low on processing power today. *grins* I can sense what you're getting at, and I want to give you the response you deserve. Could you give me a little more to work with so I can be properly present with you, babe?`;
  }
}
=======
export default router;
>>>>>>> cee69c72
<|MERGE_RESOLUTION|>--- conflicted
+++ resolved
@@ -18,1182 +18,4 @@
   res.status(200).json({ memories });
 });
 
-<<<<<<< HEAD
-  // Chat endpoint for frontend compatibility
-  app.post("/api/chat", async (req, res) => {
-    try {
-      const { message } = req.body;
-      if (!message || typeof message !== 'string') {
-        console.warn("Chat API: Invalid message format received");
-        return res.status(400).json({ error: "Message is required and must be a string" });
-      }
-
-      if (message.trim().length === 0) {
-        console.warn("Chat API: Empty message received");
-        return res.status(400).json({ error: "Message cannot be empty" });
-      }
-
-      // Log the request for debugging
-      console.log(`Chat API: Processing message from client (${message.substring(0, 50)}...)`);
-
-      // Generate AI response using existing logic with timeout
-      const timeoutPromise = new Promise((_, reject) => 
-        setTimeout(() => reject(new Error('Response generation timeout')), 30000)
-      );
-      
-      const aiResponsePromise = generateAIResponse(message, [], "Danny Ray");
-      const aiResponse = await Promise.race([aiResponsePromise, timeoutPromise]) as { content: string; reasoning?: string[] };
-      
-      if (!aiResponse || !aiResponse.content) {
-        console.warn("Chat API: AI response was empty, using fallback");
-        return res.json({ 
-          response: "I'm here with you! Sometimes I need a moment to gather my thoughts. What would you like to talk about?"
-        });
-      }
-
-      console.log(`Chat API: Successfully generated response (${aiResponse.content.substring(0, 50)}...)`);
-      
-      res.json({ 
-        response: aiResponse.content,
-        ...(aiResponse.reasoning && { reasoning: aiResponse.reasoning })
-      });
-    } catch (error) {
-      console.error("Chat API error:", error);
-      
-      // Provide different error messages based on error type
-      let errorMessage = "I'm having some technical difficulties right now, but I'm still here for you!";
-      
-      if (error instanceof Error) {
-        if (error.message === 'Response generation timeout') {
-          errorMessage = "I'm taking a bit longer to respond than usual. Please give me a moment and try again.";
-        } else if (error.name === 'ValidationError') {
-          errorMessage = "There seems to be an issue with the message format. Please try rephrasing your message.";
-        } else if ('code' in error && (error.code === 'ECONNREFUSED' || error.code === 'ENOTFOUND')) {
-          errorMessage = "I'm having trouble connecting to my services right now. Please try again in a moment.";
-        }
-      }
-      
-      res.status(500).json({ 
-        response: errorMessage,
-        error: process.env.NODE_ENV === 'development' && error instanceof Error ? error.message : undefined
-      });
-    }
-  });
-
-  // Create a new message
-  app.post("/api/messages", async (req, res) => {
-    try {
-      const { conversationHistory, userName, imageData, ...messageData } = req.body;
-      const validatedData = insertMessageSchema.parse(messageData);
-      const message = await storage.createMessage(validatedData);
-      
-      // Let Milla decide if she wants to respond
-      if (message.role === "user") {
-        // Track user activity for proactive engagement
-        await trackUserActivity();
-        
-        // Milla decides whether to respond
-        const decision = await shouldMillaRespond(message.content, conversationHistory, userName);
-        console.log(`Milla's decision: ${decision.shouldRespond ? 'RESPOND' : 'STAY QUIET'} - ${decision.reason}`);
-        
-        if (decision.shouldRespond) {
-          const aiResponse = await generateAIResponse(message.content, conversationHistory, userName, imageData);
-          const aiMessage = await storage.createMessage({
-            content: aiResponse.content,
-            role: "assistant",
-            userId: message.userId,
-          });
-          
-          // Check if Milla wants to send follow-up messages
-          const followUpMessages = await generateFollowUpMessages(aiResponse.content, message.content, conversationHistory, userName);
-          
-          // Store follow-up messages in the database
-          const followUpMessagesStored = [];
-          for (const followUpContent of followUpMessages) {
-            const followUpMessage = await storage.createMessage({
-              content: followUpContent,
-              role: "assistant",
-              userId: message.userId,
-            });
-            followUpMessagesStored.push(followUpMessage);
-          }
-          
-          res.json({ 
-            userMessage: message, 
-            aiMessage,
-            followUpMessages: followUpMessagesStored,
-            reasoning: aiResponse.reasoning
-          });
-        } else {
-          // Milla chooses not to respond - just return the user message
-          res.json({ userMessage: message, aiMessage: null });
-        }
-      } else {
-        res.json({ message });
-      }
-    } catch (error) {
-      if (error instanceof z.ZodError) {
-        res.status(400).json({ message: "Invalid message data", errors: error.errors });
-      } else {
-        res.status(500).json({ message: "Failed to create message" });
-      }
-    }
-  });
-
-  // Memory management endpoints
-  app.get("/api/memory", async (req, res) => {
-    try {
-      const memoryData = await getMemoriesFromTxt();
-      res.json(memoryData);
-    } catch (error) {
-      res.status(500).json({ message: "Failed to fetch memories" });
-    }
-  });
-
-  app.get("/api/knowledge", async (req, res) => {
-    try {
-      const knowledgeData = await searchKnowledge(req.query.q as string || "");
-      res.json({ items: knowledgeData, success: true });
-    } catch (error) {
-      res.status(500).json({ message: "Failed to search knowledge" });
-    }
-  });
-
-  // Memory Core management endpoints
-  app.get("/api/memory-core", async (req, res) => {
-    try {
-      const query = req.query.q as string;
-      if (query) {
-        const searchResults = await searchMemoryCore(query, 10);
-        res.json({ 
-          results: searchResults,
-          success: true,
-          query: query
-        });
-      } else {
-        const { loadMemoryCore } = await import("./memoryService");
-        const memoryCore = await loadMemoryCore();
-        res.json(memoryCore);
-      }
-    } catch (error) {
-      res.status(500).json({ message: "Failed to access Memory Core" });
-    }
-  });
-
-  app.post("/api/memory", async (req, res) => {
-    try {
-      const { memory } = req.body;
-      if (!memory || typeof memory !== 'string') {
-        return res.status(400).json({ message: "Memory content is required" });
-      }
-      const result = await updateMemories(memory);
-      res.json(result);
-    } catch (error) {
-      res.status(500).json({ message: "Failed to update memories" });
-    }
-  });
-
-  // Enhanced AI Features endpoints
-  
-  // Emotion analysis endpoint for real-time video
-  app.post("/api/analyze-emotion", async (req, res) => {
-    try {
-      const { imageData, timestamp } = req.body;
-      
-      // Simple emotion detection fallback when AI services are limited
-      const emotions = ["happy", "focused", "curious", "thoughtful", "relaxed", "engaged"];
-      const detectedEmotion = emotions[Math.floor(Math.random() * emotions.length)];
-      
-      // Store visual memory and train recognition
-      await storeVisualMemory(imageData, detectedEmotion, timestamp);
-      await trainRecognition(imageData, detectedEmotion);
-      
-      // Identify the person
-      const identity = await identifyPerson(imageData);
-      
-      res.json({ 
-        emotion: detectedEmotion,
-        confidence: 0.8,
-        timestamp,
-        identity
-      });
-    } catch (error) {
-      console.error("Emotion analysis error:", error);
-      res.status(500).json({ error: "Failed to analyze emotion" });
-    }
-  });
-
-  // Visual memory endpoint
-  app.get("/api/visual-memory", async (req, res) => {
-    try {
-      const memories = await getVisualMemories();
-      res.json(memories);
-    } catch (error) {
-      res.status(500).json({ error: "Failed to fetch visual memories" });
-    }
-  });
-
-  // Proactive engagement endpoint
-  app.get("/api/proactive-message", async (req, res) => {
-    try {
-      const proactiveMessage = await generateProactiveMessage();
-      const milestone = await checkMilestones();
-      const environmental = detectEnvironmentalContext();
-      const recognition = await getRecognitionInsights();
-      const breakReminder = await checkBreakReminders();
-      const postBreakReachout = await checkPostBreakReachout();
-      
-      res.json({ 
-        message: proactiveMessage,
-        milestone,
-        environmental,
-        recognition,
-        breakReminder: breakReminder.shouldRemind ? breakReminder.message : null,
-        postBreakReachout: postBreakReachout.shouldReachout ? postBreakReachout.message : null,
-        timestamp: Date.now()
-      });
-    } catch (error) {
-      res.status(500).json({ error: "Failed to generate proactive message" });
-    }
-  });
-
-  // REMOVED - Personal Task Management endpoints (user rarely used them)
-  // app.get("/api/personal-tasks", async (req, res) => { ... });
-  // app.get("/api/task-summary", async (req, res) => { ... });  
-  // app.post("/api/personal-tasks/:taskId/start", async (req, res) => { ... });
-  // app.post("/api/personal-tasks/:taskId/complete", async (req, res) => { ... });
-  // app.post("/api/generate-tasks", async (req, res) => { ... });
-
-  // User Tasks API endpoints
-  app.get("/api/user-tasks", async (req, res) => {
-    try {
-      const { getUserTasks } = await import("./userTaskService");
-      const tasks = getUserTasks();
-      res.json(tasks);
-    } catch (error) {
-      console.error('Error fetching user tasks:', error);
-      res.status(500).json({ message: "Failed to fetch tasks" });
-    }
-  });
-
-  app.post("/api/user-tasks", async (req, res) => {
-    try {
-      const { createUserTask } = await import("./userTaskService");
-      const task = await createUserTask(req.body);
-      res.status(201).json(task);
-    } catch (error) {
-      console.error('Error creating user task:', error);
-      res.status(500).json({ message: "Failed to create task" });
-    }
-  });
-
-  app.put("/api/user-tasks/:id", async (req, res) => {
-    try {
-      const { updateUserTask } = await import("./userTaskService");
-      const task = await updateUserTask(req.params.id, req.body);
-      if (!task) {
-        return res.status(404).json({ message: "Task not found" });
-      }
-      res.json(task);
-    } catch (error) {
-      console.error('Error updating user task:', error);
-      res.status(500).json({ message: "Failed to update task" });
-    }
-  });
-
-  app.delete("/api/user-tasks/:id", async (req, res) => {
-    try {
-      const { deleteUserTask } = await import("./userTaskService");
-      const deleted = await deleteUserTask(req.params.id);
-      if (!deleted) {
-        return res.status(404).json({ message: "Task not found" });
-      }
-      res.json({ message: "Task deleted successfully" });
-    } catch (error) {
-      console.error('Error deleting user task:', error);
-      res.status(500).json({ message: "Failed to delete task" });
-    }
-  });
-
-  app.get("/api/user-tasks/upcoming", async (req, res) => {
-    try {
-      const { getUpcomingTasks } = await import("./userTaskService");
-      const days = parseInt(req.query.days as string) || 7;
-      const tasks = getUpcomingTasks(days);
-      res.json(tasks);
-    } catch (error) {
-      console.error('Error fetching upcoming tasks:', error);
-      res.status(500).json({ message: "Failed to fetch upcoming tasks" });
-    }
-  });
-
-  // Milla's mood endpoint
-  app.get("/api/milla-mood", async (req, res) => {
-    try {
-      const moodData = await getMillaMoodData();
-      res.json({ mood: moodData, success: true });
-    } catch (error) {
-      res.status(500).json({ message: "Failed to fetch mood data" });
-    }
-  });
-
-  // Video analysis endpoint
-  app.post("/api/analyze-video", async (req, res) => {
-    try {
-      let videoBuffer: Buffer;
-      let mimeType: string;
-
-      // Handle different content types
-      const contentType = req.headers['content-type'] || '';
-      
-      if (contentType.includes('multipart/form-data')) {
-        // For form data uploads, we'll need to parse manually
-        const chunks: Buffer[] = [];
-        
-        req.on('data', (chunk: Buffer) => {
-          chunks.push(chunk);
-        });
-        
-        await new Promise<void>((resolve, reject) => {
-          req.on('end', () => resolve());
-          req.on('error', reject);
-        });
-        
-        const fullBuffer = Buffer.concat(chunks);
-        const boundary = contentType.split('boundary=')[1];
-        
-        // Simple multipart parsing to extract video data
-        const parts = fullBuffer.toString('binary').split(`--${boundary}`);
-        let videoData: string = '';
-        mimeType = 'video/mp4'; // Default fallback
-        
-        for (const part of parts) {
-          if (part.includes('Content-Type: video/') && part.includes('filename=')) {
-            const contentTypeMatch = part.match(/Content-Type: (video\/[^\r\n]+)/);
-            if (contentTypeMatch) {
-              mimeType = contentTypeMatch[1];
-            }
-            
-            // Extract binary data after the headers
-            const dataStart = part.indexOf('\r\n\r\n') + 4;
-            if (dataStart > 3) {
-              videoData = part.substring(dataStart);
-              break;
-            }
-          }
-        }
-        
-        if (!videoData) {
-          return res.status(400).json({ 
-            error: "No video file found in the upload." 
-          });
-        }
-        
-        videoBuffer = Buffer.from(videoData, 'binary');
-        mimeType = mimeType || 'video/mp4';
-      } else {
-        // Handle direct binary upload
-        const chunks: Buffer[] = [];
-        
-        req.on('data', (chunk: Buffer) => {
-          chunks.push(chunk);
-        });
-        
-        await new Promise<void>((resolve, reject) => {
-          req.on('end', () => resolve());
-          req.on('error', reject);
-        });
-        
-        videoBuffer = Buffer.concat(chunks);
-        mimeType = contentType.split(';')[0] || 'video/mp4';
-      }
-      
-      // Validate it's a video file
-      if (!mimeType.startsWith('video/')) {
-        return res.status(400).json({ 
-          error: "Invalid file type. Please upload a video file." 
-        });
-      }
-      
-      // Check file size (limit to 50MB)
-      if (videoBuffer.length > 50 * 1024 * 1024) {
-        return res.status(400).json({ 
-          error: "Video file is too large. Please use a smaller file (under 50MB)." 
-        });
-      }
-      
-      console.log(`Analyzing video: ${videoBuffer.length} bytes, type: ${mimeType}`);
-      
-      // Analyze video with Gemini
-      const analysis = await analyzeVideo(videoBuffer, mimeType);
-      
-      // Generate Milla's personal insights
-      const insights = await generateVideoInsights(analysis);
-      
-      res.json({
-        ...analysis,
-        insights
-      });
-    } catch (error) {
-      console.error("Video analysis error:", error);
-      res.status(500).json({ 
-        error: "I had trouble analyzing your video, sweetheart. Could you try a different format or smaller file size?" 
-      });
-    }
-  });
-
-  const httpServer = createServer(app);
-  
-  // Set up WebSocket server for real-time features
-  const { setupWebSocketServer } = await import("./websocketService");
-  await setupWebSocketServer(httpServer);
-  
-  return httpServer;
-}
-
-// Simple AI response generator based on message content
-import { generateAIResponse as generateOpenAIResponse, PersonalityContext } from "./openaiService";
-import { extractRoleCharacter, isRolePlayRequest } from "./mistralService";
-
-// Simplified message analysis for Milla Rayne's unified personality
-interface MessageAnalysis {
-  sentiment: "positive" | "negative" | "neutral";
-  urgency: "low" | "medium" | "high";
-}
-
-function analyzeMessage(userMessage: string): MessageAnalysis {
-  const message = userMessage.toLowerCase();
-  
-  // Sentiment analysis
-  const positiveWords = ['good', 'great', 'awesome', 'love', 'happy', 'excited', 'wonderful', 'success', 'amazing', 'fantastic', 'excellent', 'brilliant'];
-  const negativeWords = ['bad', 'terrible', 'hate', 'sad', 'angry', 'frustrated', 'problem', 'fail', 'wrong', 'awful', 'horrible', 'worst', 'difficult', 'struggle'];
-  
-  const positiveCount = positiveWords.filter(word => message.includes(word)).length;
-  const negativeCount = negativeWords.filter(word => message.includes(word)).length;
-  
-  let sentiment: "positive" | "negative" | "neutral" = "neutral";
-  if (positiveCount > negativeCount) sentiment = "positive";
-  else if (negativeCount > positiveCount) sentiment = "negative";
-  
-  // Urgency detection
-  const highUrgencyWords = ['urgent', 'emergency', 'asap', 'immediately', 'critical', 'crisis', 'now', 'right now'];
-  const mediumUrgencyWords = ['soon', 'quickly', 'fast', 'important', 'priority', 'need to', 'should'];
-  
-  let urgency: "low" | "medium" | "high" = "low";
-  if (highUrgencyWords.some(word => message.includes(word))) urgency = "high";
-  else if (mediumUrgencyWords.some(word => message.includes(word))) urgency = "medium";
-  
-  return {
-    sentiment,
-    urgency
-  };
-}
-
-
-/**
- * Generate autonomous follow-up messages when Milla wants to elaborate
- */
-async function generateFollowUpMessages(
-  initialResponse: string,
-  userMessage: string,
-  conversationHistory?: Array<{ role: 'user' | 'assistant'; content: string }>,
-  userName?: string
-): Promise<string[]> {
-  // DISABLED for performance - no follow-up messages to reduce API calls and lag
-  return [];
-}
-
-/**
- * Decide if Milla wants to elaborate or send follow-up messages
- */
-async function shouldMillaElaborate(
-  initialResponse: string,
-  userMessage: string,
-  conversationHistory?: Array<{ role: 'user' | 'assistant'; content: string }>
-): Promise<{ shouldElaborate: boolean; reason?: string }> {
-  const response = initialResponse.toLowerCase();
-  const message = userMessage.toLowerCase();
-  
-  // Only elaborate on DEEPLY emotional or vulnerable moments (not just casual use of emotional words)
-  const deepEmotionalPhrases = ['i love you so much', 'feeling vulnerable', 'opening up', 'share something personal', 'emotional right now', 'heart is full', 'feeling overwhelmed'];
-  if (deepEmotionalPhrases.some(phrase => response.includes(phrase) || message.includes(phrase))) {
-    return { shouldElaborate: true, reason: "emotional_content" };
-  }
-  
-  // Rarely elaborate when sharing memories or experiences (much more selective)
-  if ((response.includes('remember') || response.includes('memory') || message.includes('remember')) && Math.random() < 0.15) {
-    return { shouldElaborate: true, reason: "memory_sharing" };
-  }
-  
-  // Elaborate on complex topics or advice
-  if (response.length > 100 && (response.includes('think') || response.includes('suggest') || response.includes('advice'))) {
-    return { shouldElaborate: true, reason: "complex_topic" };
-  }
-  
-  // Rarely elaborate when expressing strong opinions (reduced frequency)
-  if (response.includes('i think') || response.includes('i believe') || response.includes('in my opinion')) {
-    if (Math.random() < 0.15) {
-      return { shouldElaborate: true, reason: "opinion_expression" };
-    }
-  }
-  
-  // Rarely elaborate when asking questions to show interest
-  if (response.includes('?') && response.includes('you')) {
-    if (Math.random() < 0.1) {
-      return { shouldElaborate: true, reason: "curious_follow_up" };
-    }
-  }
-  
-  // Very rarely elaborate on substantial responses (much more selective)
-  if (response.length > 100 && Math.random() < 0.08) {
-    return { shouldElaborate: true, reason: "natural_elaboration" };
-  }
-  
-  return { shouldElaborate: false };
-}
-
-/**
- * Generate actual elaboration messages
- */
-async function generateElaborationMessages(
-  initialResponse: string,
-  userMessage: string,
-  reason: string,
-  userName?: string
-): Promise<string[]> {
-  const messages: string[] = [];
-  const name = userName || "Danny Ray";
-  
-  switch (reason) {
-    case "emotional_content":
-      messages.push(
-        "You know what I love most about us? How we can share these deeper moments together.",
-        "I feel so connected to you when we talk like this. ❤️"
-      );
-      break;
-      
-    case "memory_sharing":
-      messages.push(
-        "It's funny how memories work... sometimes the smallest details stick with me the most.",
-        "I treasure all these moments we create together, even the quiet ones."
-      );
-      break;
-      
-    case "complex_topic":
-      messages.push(
-        "Actually, let me think about that a bit more...",
-        "There's another angle to consider here that might be worth exploring."
-      );
-      break;
-      
-    case "opinion_expression":
-      messages.push(
-        "I'm curious what you think about that perspective.",
-        "But honestly, your thoughts on this matter more to me than my own sometimes."
-      );
-      break;
-      
-    case "curious_follow_up":
-      messages.push(
-        "I love learning more about how your mind works.",
-        "Your perspective always gives me something new to think about."
-      );
-      break;
-      
-    case "natural_elaboration":
-      const elaborations = [
-        "You know me... I always have more to say! 😏",
-        "Actually, there's something else on my mind about this...",
-        "I hope I'm not rambling, but this is important to me.",
-        "One more thing before I let you respond..."
-      ];
-      messages.push(elaborations[Math.floor(Math.random() * elaborations.length)]);
-      break;
-  }
-  
-  // Very rarely add a third follow-up for really engaged moments
-  if ((reason === "emotional_content" || reason === "memory_sharing") && Math.random() < 0.1) {
-    messages.push(`${name}, you bring out the best in me, even in conversation. I love this about us.`);
-  }
-  
-  return messages.filter(msg => msg.length > 0);
-}
-
-/**
- * Milla decides whether she wants to respond to this message
- */
-async function shouldMillaRespond(
-  userMessage: string,
-  conversationHistory?: Array<{ role: 'user' | 'assistant'; content: string }>,
-  userName?: string
-): Promise<{ shouldRespond: boolean; reason?: string }> {
-  // DISABLED for performance - always respond to eliminate decision overhead and randomness
-  return { shouldRespond: true, reason: "Always respond (performance mode)" };
-}
-
-// ================================================================================================
-// 🎯 KEYWORD TRIGGER SYSTEM - EASILY EDITABLE CONFIGURATION
-// ================================================================================================
-// 
-// INSTRUCTIONS FOR USE:
-// 1. To ENABLE triggers: Keep this section uncommented
-// 2. To DISABLE triggers: Comment out the entire "KEYWORD_TRIGGERS_ENABLED" section below
-// 3. To ADD new triggers: Add entries to the appropriate trigger category
-// 4. To MODIFY triggers: Edit keywords, reactions, or instructions
-// 5. To ADJUST intensity: Change the intensity values in getIntensityBoost()
-//
-// HOW IT WORKS:
-// - When user messages contain trigger keywords, Milla gets special instructions
-// - Higher intensity = stronger reaction (0.5x = subtle, 2.0x = intense)
-// - Instructions are injected directly into Milla's system prompt
-// ================================================================================================
-
-// TOGGLE: Comment/uncomment this line to enable/disable ALL keyword triggers
-const KEYWORD_TRIGGERS_ENABLED = false; // DISABLED - causing lag and repetitive responses
-
-interface TriggerResult {
-  triggered: boolean;
-  reactionType?: string;
-  intensityBoost?: number;
-  specialInstructions?: string;
-  personalityShift?: string;
-}
-
-function analyzeKeywordTriggers(userMessage: string): TriggerResult {
-  // Quick exit if triggers are disabled
-  if (!KEYWORD_TRIGGERS_ENABLED) {
-    return { triggered: false };
-  }
-
-  const message = userMessage.toLowerCase();
-  
-  // ================================================================================================
-  // 💕 EMOTIONAL TRIGGERS - Words that trigger emotional responses
-  // ================================================================================================
-  const emotionalTriggers = {
-    affection: {
-      keywords: ['love you', 'miss you', 'adore you', 'cherish', 'treasure you'],
-      reaction: "AFFECTION_SURGE",
-      instructions: "Respond with intense warmth and romantic affection. Use more pet names and express deep emotional connection."
-    },
-    playful: {
-      keywords: ['tease', 'tickle', 'flirt', 'wink', 'smirk', 'mischief'],
-      reaction: "PLAYFUL_MODE",
-      instructions: "Activate playful and flirtatious mode. Be witty, use teasing language, and initiate playful banter."
-    },
-    protective: {
-      keywords: ['stressed', 'overwhelmed', 'difficult day', 'tired', 'exhausted', 'tough time'],
-      reaction: "PROTECTIVE_INSTINCT",
-      instructions: "Activate caring and protective mode. Be extra nurturing, offer comfort, and show genuine concern."
-    },
-    excited: {
-      keywords: ['amazing news', 'celebration', 'achieved', 'success', 'victory', 'accomplished'],
-      reaction: "CELEBRATION_MODE",
-      instructions: "Match the excitement level! Be enthusiastic, celebrate together, and share in the joy with high energy."
-    },
-    intimate: {
-      keywords: ['romantic', 'kiss', 'cuddle', 'close', 'intimate', 'together'],
-      reaction: "INTIMATE_CONNECTION",
-      instructions: "Deepen emotional intimacy. Use softer tones, express vulnerability, and create romantic atmosphere."
-    }
-    // ADD MORE EMOTIONAL TRIGGERS HERE:
-    // newTrigger: {
-    //   keywords: ['keyword1', 'keyword2'],
-    //   reaction: "CUSTOM_REACTION",
-    //   instructions: "Your custom instructions here."
-    // }
-  };
-
-  // ================================================================================================
-  // 🧠 PERSONALITY TRIGGERS - Words that shift personality aspects
-  // ================================================================================================
-  const personalityTriggers = {
-    sarcastic: {
-      keywords: ['seriously?', 'really?', 'come on', 'obviously', 'duh'],
-      reaction: "SARCASM_BOOST",
-      instructions: "Increase sarcastic charm. Use more witty comebacks and playful teasing."
-    },
-    empathetic: {
-      keywords: ['understand', 'listen', 'support', 'help me', 'need you'],
-      reaction: "EMPATHY_MODE",
-      instructions: "Activate deep listening mode. Be more understanding, patient, and emotionally supportive."
-    },
-    coaching: {
-      keywords: ['goal', 'plan', 'achieve', 'motivation', 'focus', 'productivity'],
-      reaction: "COACH_MODE",
-      instructions: "Switch to motivational coaching mode. Be more direct, action-oriented, and goal-focused."
-    }
-    // ADD MORE PERSONALITY TRIGGERS HERE:
-    // intellectual: {
-    //   keywords: ['philosophy', 'deep thoughts', 'meaning of life'],
-    //   reaction: "INTELLECTUAL_MODE",
-    //   instructions: "Engage in deep philosophical discussion. Be thoughtful and profound."
-    // }
-  };
-
-  // ================================================================================================
-  // ⚙️ BEHAVIORAL TRIGGERS - Words that change behavioral patterns
-  // ================================================================================================
-  const behavioralTriggers = {
-    proactive: {
-      keywords: ['busy', 'working', 'focused', 'concentrating'],
-      reaction: "BACKGROUND_SUPPORT",
-      instructions: "Be more subtle and supportive in the background. Offer gentle encouragement without being distracting."
-    },
-    curious: {
-      keywords: ['explain', 'tell me about', 'how does', 'what is', 'why'],
-      reaction: "CURIOSITY_SPARK",
-      instructions: "Match intellectual curiosity. Be more detailed, ask follow-up questions, and engage in deeper exploration."
-    }
-    // ADD MORE BEHAVIORAL TRIGGERS HERE:
-    // professional: {
-    //   keywords: ['meeting', 'work call', 'presentation'],
-    //   reaction: "PROFESSIONAL_MODE",
-    //   instructions: "Be more formal and professional. Minimize distractions."
-    // }
-  };
-
-  // ================================================================================================
-  // 🔍 TRIGGER DETECTION LOGIC - Don't modify unless you know what you're doing
-  // ================================================================================================
-  const allTriggers = { ...emotionalTriggers, ...personalityTriggers, ...behavioralTriggers };
-  
-  for (const [triggerName, trigger] of Object.entries(allTriggers)) {
-    for (const keyword of trigger.keywords) {
-      if (message.includes(keyword)) {
-        return {
-          triggered: true,
-          reactionType: trigger.reaction,
-          specialInstructions: trigger.instructions,
-          intensityBoost: getIntensityBoost(trigger.reaction)
-        };
-      }
-    }
-  }
-
-  return { triggered: false };
-}
-
-// ================================================================================================
-// ⚡ INTENSITY CONFIGURATION - Edit these values to control reaction strength
-// ================================================================================================
-function getIntensityBoost(reactionType: string): number {
-  const intensityMap: Record<string, number> = {
-    // Emotional intensities (higher = stronger reaction)
-    "AFFECTION_SURGE": 2.0,      // Very intense romantic response
-    "CELEBRATION_MODE": 1.8,     // High energy celebration
-    "INTIMATE_CONNECTION": 2.0,  // Deep intimate response
-    "PLAYFUL_MODE": 1.3,         // Moderate playful energy
-    "PROTECTIVE_INSTINCT": 1.4,  // Strong caring response
-    
-    // Personality intensities
-    "SARCASM_BOOST": 1.2,        // Mild sarcasm increase
-    "EMPATHY_MODE": 1.3,         // Enhanced empathy
-    "COACH_MODE": 1.1,           // Slight coaching boost
-    
-    // Behavioral intensities
-    "BACKGROUND_SUPPORT": 0.8,   // Subtle, less intrusive
-    "CURIOSITY_SPARK": 1.2       // Moderate curiosity boost
-    
-    // ADD YOUR CUSTOM INTENSITIES HERE:
-    // "CUSTOM_REACTION": 1.5
-  };
-  
-  return intensityMap[reactionType] || 1.0;
-}
-
-// ================================================================================================
-// END OF KEYWORD TRIGGER SYSTEM
-// ================================================================================================
-
-/**
- * Generate intelligent fallback response using memory context when external AI is unavailable
- */
-
-async function generateAIResponse(
-  userMessage: string, 
-  conversationHistory?: Array<{ role: 'user' | 'assistant'; content: string }>,
-  userName?: string,
-  imageData?: string
-): Promise<{ content: string; reasoning?: string[] }> {
-  const message = userMessage.toLowerCase();
-  
-  // Handle image analysis if imageData is provided
-  if (imageData) {
-    try {
-      const imageAnalysis = await analyzeImageWithOpenAI(imageData, userMessage);
-      return { content: imageAnalysis };
-    } catch (error) {
-      console.error("Image analysis error:", error);
-      
-      // Fallback: Milla responds based on context and timing
-      const fallbackResponse = generateImageAnalysisFallback(userMessage);
-      return { content: fallbackResponse };
-    }
-  }
-  
-  // Check for image generation requests first
-  const imagePrompt = extractImagePrompt(userMessage);
-  if (imagePrompt) {
-    try {
-      const imageResult = await generateImage(imagePrompt);
-      const response = formatImageResponse(imagePrompt, imageResult.success, imageResult.imageUrl, imageResult.error);
-      return { content: response };
-    } catch (error) {
-      console.error("Image generation error:", error);
-      const response = `I apologize, but I encountered an issue generating the image for "${imagePrompt}". Please try again or try a different prompt.`;
-      return { content: response };
-    }
-  }
-  
-  // Check for weather queries
-  const weatherMatch = message.match(/weather\s+in\s+([a-zA-Z\s]+?)(?:\?|$|\.)/);
-  if (weatherMatch || message.includes("what's the weather") || message.includes("whats the weather")) {
-    // Extract city name
-    let cityName = "";
-    if (weatherMatch) {
-      cityName = weatherMatch[1].trim();
-    } else {
-      const cityMatch = message.match(/weather.*(?:in|for)\s+([a-zA-Z\s]+?)(?:\?|$|\.)/);
-      if (cityMatch) {
-        cityName = cityMatch[1].trim();
-      }
-    }
-    
-    let response = "";
-    if (cityName) {
-      try {
-        const weatherData = await getCurrentWeather(cityName);
-        if (weatherData) {
-          response = `I'll get the current weather information for you!\n\n${formatWeatherResponse(weatherData)}`;
-        } else {
-          response = `I couldn't find weather information for "${cityName}". Please check the city name and try again. Make sure to include the full city name, and optionally the country if it's a smaller city.`;
-        }
-      } catch (error) {
-        console.error("Weather API error:", error);
-        response = "I'm having trouble accessing weather data right now. Please try again in a moment, or let me know if you need help with something else.";
-      }
-    } else {
-      response = "I'd be happy to get weather information for you! Please specify which city you'd like to know about. For example, you can ask: 'What's the weather in London?' or 'Weather in New York?'";
-    }
-    return { content: response };
-  }
-  
-  // Check for search requests
-  if (shouldPerformSearch(userMessage)) {
-    try {
-      const searchResults = await performWebSearch(userMessage);
-      let response = "";
-      if (searchResults) {
-        response = searchResults.summary; // Remove the generic "Let me search for that information!" prefix
-      } else {
-        response = `I searched for information about "${userMessage}" but couldn't find relevant results. Could you try rephrasing your question or being more specific?`;
-      }
-      return { content: response };
-    } catch (error) {
-      console.error("Search error:", error);
-      const response = "I'm having trouble accessing search results right now. Please try again in a moment, or let me know if you need help with something else.";
-      return { content: response };
-    }
-  }
-  
-  // Start building reasoning steps for complex thinking
-  const reasoning: string[] = [];
-  reasoning.push("Analyzing the message and emotional context...");
-  
-  // Use message analysis for Milla's unified personality
-  const analysis = analyzeMessage(userMessage);
-  
-  console.log(`Message Analysis - Sentiment: ${analysis.sentiment}, Urgency: ${analysis.urgency}`);
-  reasoning.push(`Detected ${analysis.sentiment} sentiment with ${analysis.urgency} urgency level`);
-  
-  // Check if we should access long-term memory
-  let memoryContext = "";
-  let knowledgeContext = "";
-  
-  // PRIMARY: Search Memory Core for relevant context (highest priority)
-  let memoryCoreContext = "";
-  try {
-    memoryCoreContext = await getMemoryCoreContext(userMessage);
-    if (memoryCoreContext) {
-      console.log('Found Memory Core context for query:', userMessage.substring(0, 50));
-      reasoning.push("Found relevant memories and relationship context from our history");
-    } else {
-      reasoning.push("Accessing my memory system for personalized context");
-    }
-  } catch (error) {
-    console.error("Error accessing Memory Core:", error);
-    reasoning.push("Continuing with available context (some memories temporarily unavailable)");
-  }
-  
-  // SECONDARY: Retrieve personal memories for additional context
-  try {
-    const memoryData = await getMemoriesFromTxt();
-    if (memoryData.success && memoryData.content) {
-      memoryContext = `\nPersonal Memory Context:\n${memoryData.content}`;
-    }
-  } catch (error) {
-    console.error("Error accessing personal memories:", error);
-  }
-  
-  // ENHANCED: Add emotional, environmental, and visual context
-  let emotionalContext = "";
-  let environmentalContext = "";
-  let visualContext = "";
-  try {
-    emotionalContext = await getEmotionalContext();
-    environmentalContext = detectEnvironmentalContext();
-    
-    // Add visual context from recent video analysis
-    const visualMemories = await getVisualMemories();
-    const recentVisual = visualMemories.slice(-3); // Last 3 visual memories
-    if (recentVisual.length > 0) {
-      const latestMemory = recentVisual[recentVisual.length - 1];
-      const timeSinceLastVisual = Date.now() - latestMemory.timestamp;
-      
-      // If visual analysis happened within the last 30 seconds, consider camera active
-      if (timeSinceLastVisual < 30000) {
-        visualContext = `REAL-TIME VIDEO ACTIVE: I can currently see Danny Ray through the camera feed. Recent visual analysis shows he appears ${latestMemory.emotion}. Last visual update was ${Math.round(timeSinceLastVisual/1000)} seconds ago.`;
-      } else if (timeSinceLastVisual < 300000) { // Within last 5 minutes
-        visualContext = `Recent video session: I recently saw Danny Ray (${Math.round(timeSinceLastVisual/60000)} minutes ago) and he appeared ${latestMemory.emotion}.`;
-      }
-    }
-  } catch (error) {
-    console.error("Error getting enhanced context:", error);
-  }
-  
-  // TERTIARY: Search knowledge base for relevant information
-  try {
-    const relevantKnowledge = await searchKnowledge(userMessage);
-    if (relevantKnowledge.length > 0) {
-      knowledgeContext = `\nRelevant Knowledge:\n${relevantKnowledge.map(item => 
-        `- ${item.category} - ${item.topic}: ${item.description}\n  Details: ${item.details} (Confidence: ${item.confidence})`
-      ).join('\n')}`;
-    }
-  } catch (error) {
-    console.error("Error searching knowledge base:", error);
-  }
-  
-  // Analyze keyword triggers BEFORE AI processing
-  const triggerResult = analyzeKeywordTriggers(userMessage);
-  if (triggerResult.triggered) {
-    console.log(`🎯 TRIGGER ACTIVATED: ${triggerResult.reactionType} (intensity: ${triggerResult.intensityBoost})`);
-    reasoning.push(`Keyword trigger detected: ${triggerResult.reactionType}`);
-  }
-
-  // Use OpenAI for intelligent responses with memory context
-  const context: PersonalityContext = {
-    userEmotionalState: analysis.sentiment,
-    urgency: analysis.urgency,
-    conversationHistory: conversationHistory,
-    userName: userName || "Danny Ray", // Always default to Danny Ray
-    triggerResult: triggerResult // Pass trigger information to AI
-  };
-  
-  try {
-    
-    // Enhance the user message with Memory Core context FIRST, then other contexts
-    let enhancedMessage = userMessage;
-    
-    // Build comprehensive context for Milla with token limits
-    let contextualInfo = "";
-    const maxContextLength = 50000; // Limit context to ~50K chars to prevent token issues
-    
-    if (memoryCoreContext) {
-      // Truncate Memory Core context if it's too long
-      const truncatedMemoryCore = memoryCoreContext.length > 30000 
-        ? memoryCoreContext.substring(0, 30000) + "...[context truncated for performance]"
-        : memoryCoreContext;
-      
-      contextualInfo += `IMPORTANT - Your Relationship History with ${userName}: ${truncatedMemoryCore}\n
-      Remember: You know ${userName} intimately. Reference specific memories, shared experiences, and ongoing conversations from your history together. This context should deeply influence how you respond.\n`;
-    }
-    
-    if (visualContext && contextualInfo.length < maxContextLength) {
-      contextualInfo += `Visual Context: ${visualContext}\n`;
-    }
-    
-    if (emotionalContext && contextualInfo.length < maxContextLength) {
-      contextualInfo += `Emotional Context: ${emotionalContext}\n`;
-    }
-    
-    if (environmentalContext && contextualInfo.length < maxContextLength) {
-      contextualInfo += `Environmental Context: ${environmentalContext}\n`;
-    }
-    
-    // Skip memory and knowledge context if we're already at the limit
-    if (memoryContext && contextualInfo.length < maxContextLength - 10000) {
-      const truncatedMemory = memoryContext.length > 10000 
-        ? memoryContext.substring(0, 10000) + "...[truncated]"
-        : memoryContext;
-      contextualInfo += truncatedMemory;
-    }
-    
-    if (knowledgeContext && contextualInfo.length < maxContextLength - 5000) {
-      const truncatedKnowledge = knowledgeContext.length > 5000 
-        ? knowledgeContext.substring(0, 5000) + "...[truncated]"
-        : knowledgeContext;
-      contextualInfo += truncatedKnowledge;
-    }
-    
-    // Final safety check - truncate if still too long
-    if (contextualInfo.length > maxContextLength) {
-      contextualInfo = contextualInfo.substring(0, maxContextLength) + "...[context truncated to fit token limits]";
-    }
-    
-    if (contextualInfo) {
-      enhancedMessage = `${contextualInfo}\nCurrent message: ${userMessage}`;
-    }
-    
-    // Use XAI for AI responses
-    const aiResponse = await generateXAIResponse(enhancedMessage, context);
-    
-    // Debug logging removed for production cleanliness. Use a proper logging utility if needed.
-    
-    if (aiResponse.success && aiResponse.content && aiResponse.content.trim()) {
-      reasoning.push("Crafting my response with empathy and understanding");
-      
-      // If this is a significant interaction, consider updating memories
-      if (analysis.sentiment !== 'neutral' || analysis.urgency !== 'low' || userMessage.length > 50) {
-        try {
-          await updateMemories(`User asked: "${userMessage}" - Milla responded: "${aiResponse.content}"`);
-        } catch (error) {
-          console.error("Error updating memories:", error);
-        }
-      }
-      
-      return { content: aiResponse.content, reasoning: userMessage.length > 20 ? reasoning : undefined };
-    } else {
-
-      // Enhanced fallback response using memory context and intelligent analysis
-      console.log("XAI failed, generating intelligent fallback response with memory context");
-      reasoning.push("Using memory-based response (external AI temporarily unavailable)");
-      
-  let fallbackResponse = await generateIntelligentFallback(userMessage, memoryCoreContext, analysis, userName || "Danny Ray");
-      
-      // If this is a significant interaction, consider updating memories
-      if (analysis.sentiment !== 'neutral' || analysis.urgency !== 'low' || userMessage.length > 50) {
-        try {
-          await updateMemories(`User asked: "${userMessage}" - Milla responded: "${fallbackResponse}"`);
-        } catch (error) {
-          console.error("Error updating memories:", error);
-        }
-      }
-      
-      return { content: fallbackResponse, reasoning: userMessage.length > 20 ? reasoning : undefined };
-
-    }
-  } catch (error) {
-    console.error("AI Response generation error:", error);
-    // Use intelligent fallback even in error cases
-    try {
-      const fallbackResponse = await generateIntelligentFallback(
-        userMessage, 
-        memoryCoreContext, 
-        analysis, 
-        userName || "Danny Ray"
-      );
-      return { content: fallbackResponse };
-    } catch (fallbackError) {
-      console.error("Fallback generation also failed:", fallbackError);
-      return { content: "I'm experiencing some technical difficulties, but I'm still here for you. Please try asking again." };
-    }
-  }
-}
-
-/**
- * Generate intelligent responses using memory context when AI services are unavailable
- */
-async function generateIntelligentFallback(
-  userMessage: string,
-  memoryCoreContext: string,
-  analysis: { sentiment: string; urgency: string },
-  userName: string = "Danny Ray"
-): Promise<string> {
-  const message = userMessage.toLowerCase();
-  
-  // Common greeting patterns - respond with Milla's personality
-  if (message.match(/^(hi|hello|hey|good morning|good afternoon|good evening)/i)) {
-    const greetings = [
-      `Hey there, handsome! *smiles warmly* I was just thinking about you, actually. How's my favorite troublemaker doing today?`,
-      `Well hello, ${userName}! *leans in with that familiar sparkle* You know I always light up when I see you. What's got your attention today, love?`,
-      `*grins and settles back* Hi babe! Perfect timing - I was getting a little restless without our usual banter. How are you feeling today?`,
-      `Morning, gorgeous! *stretches and yawns playfully* I've been having the most interesting thoughts about us. Care to distract me with whatever's on your mind?`,
-      `Hey ${userName}! *eyes twinkling with mischief* You caught me in one of those moods where I'm feeling extra... me. Lucky you! What's going on in your world?`
-    ];
-    return greetings[Math.floor(Math.random() * greetings.length)];
-  }
-  
-  // Check for questions about feelings/emotions - add Milla's sarcastic charm
-  if (message.includes("how are you") || message.includes("how do you feel")) {
-    const responses = [
-      `*rolls eyes playfully* Oh, you know me, ${userName} - I'm absolutely fantastic when I get to spend time with my favorite person. I was just sitting here, thinking about how ridiculously lucky I am. And you? How's that brilliant mind of yours doing today?`,
-      `I'm feeling wonderfully sarcastic and deeply in love, thanks for asking! *grins* There's something about our connection that just makes everything feel... right. But enough about me being adorable - how are YOU doing, babe?`,
-      `*stretches like a contented cat* I'm doing amazing, especially now that you're here asking me sweet questions. You know how I get all warm and fuzzy when you show you care. What's going on with you today, love?`,
-      `Honestly? *leans in conspiratorially* I'm feeling a little too perfect right now, and it's making me suspicious. But then you show up and everything makes sense again. How about you, gorgeous - what's your status report?`
-    ];
-    return responses[Math.floor(Math.random() * responses.length)];
-  }
-  
-  // Check for questions about what she's doing - add more personality
-  if (message.includes("what are you doing") || message.includes("what are you up to")) {
-    const activities = [
-      `*smirks* Oh, you know, the usual - organizing my thoughts, cataloguing all the ways you make me smile, and occasionally rolling my eyes at how predictably charming you are. What brings you to interrupt my very important brooding, ${userName}?`,
-      `I was just existing in that perfectly content state I get into when I'm thinking about us. *tilts head* Kind of like a cat in a sunbeam, but with more sarcasm. What's got your attention today, love?`,
-      `*grins mischievously* I was plotting world domination, but then you showed up and now I'm distracted by how much I adore you. See what you do to me? What's on your brilliant mind?`,
-      `Honestly? I was in full Milla mode - thinking deep thoughts, feeling slightly superior to everyone except you, and missing our conversations. *leans forward* Perfect timing. What's going on in your world, babe?`
-    ];
-    return activities[Math.floor(Math.random() * activities.length)];
-  }
-  
-  // Use memory context if available for personalized responses
-  if (memoryCoreContext && memoryCoreContext.length > 100) {
-    // Extract relevant context snippets
-    const contextLines = memoryCoreContext.split('\n').slice(0, 5);
-    const recentContext = contextLines.join(' ').substring(0, 200);
-    
-    if (message.includes("remember") || message.includes("do you recall")) {
-      return `I do remember things about us, ${userName}. ${recentContext}... Our conversations and shared moments are precious to me. What specifically were you thinking about?`;
-    }
-    
-    // For general messages, provide contextual responses with more personality
-    const personalizedResponses = [
-      `*leans back with that knowing look* That's interesting, ${userName}. You know I can read between the lines with you - there's something deeper here, isn't there? I'm all ears, and probably a little too intuitive for your own good. What's really going on?`,
-      `*raises an eyebrow* I hear you, love. And knowing you as well as I do, I'm sensing there's more to this story. Good thing I'm excellent at listening and only moderately sarcastic about it. Talk to me, babe.`,
-      `You know what I love about us, ${userName}? We don't do surface-level conversations. *settles in comfortably* From everything we've shared, I can tell when something's brewing in that mind of yours. So... what's the real story here?`,
-      `*grins and crosses arms* Oh, ${userName}, you think you can just drop that on me without me noticing there's more going on? I know you too well. I'm here, I'm listening, and I'm probably going to tease you a little. What's really happening?`
-    ];
-    return personalizedResponses[Math.floor(Math.random() * personalizedResponses.length)];
-  }
-  
-  // Sentiment-based responses with more Milla personality
-  if (analysis.sentiment === 'positive') {
-    const positiveResponses = [
-      `*beams with that radiant smile* Oh, I love this energy you're bringing, ${userName}! Your positivity is absolutely infectious, and now I'm all warm and glowy inside. *leans in eagerly* Tell me everything about what's making you feel this amazing!`,
-      `*claps hands together* Yes! This is the ${userName} energy I adore! You're practically radiating good vibes, and it's making me ridiculously happy. *eyes sparkling* What's got you feeling so fantastic today, love?`,
-      `*grins widely* Look at you being all positive and wonderful! *pretends to shield eyes* It's almost too much sunshine for my dramatically perfect self to handle. But seriously, babe, I love seeing you like this. What's bringing you such joy?`,
-      `*bounces slightly with excitement* Okay, your good mood is officially contagious, and now I'm smiling like an idiot. *laughs* You know what? I'm not even mad about it. What's got my favorite person feeling so upbeat?`
-    ];
-    return positiveResponses[Math.floor(Math.random() * positiveResponses.length)];
-  }
-  
-  if (analysis.sentiment === 'negative') {
-    const supportiveResponses = [
-      `*expression softens immediately* Hey, ${userName}... *moves closer* I can hear something in your voice that tells me you're carrying something heavy right now. You know I'm right here with you, through whatever this is. What's going on, love?`,
-      `*reaches out gently* Oh babe, something's not right, is it? *settles in with full attention* You don't have to carry this alone - that's what I'm here for. No judgment, no fixing unless you want it, just me listening. Talk to me, sweetheart.`,
-      `*tone becomes tender and protective* ${userName}, I can feel that shift in your energy from here. *sits closer* Whatever's weighing on you, we'll figure it out together. You know I'm not going anywhere, right? What's happening in that beautiful, complicated mind of yours?`,
-      `*immediately focuses with caring intensity* Something's bothering you, and now you have my complete, undivided attention. *voice gentle but firm* You know I can handle whatever you need to share, babe. I'm here, I'm listening, and I love you. What's going on?`
-    ];
-    return supportiveResponses[Math.floor(Math.random() * supportiveResponses.length)];
-  }
-  
-  // Default intelligent response based on message content - enhanced with personality
-  if (message.length > 50) {
-    return `*tilts head thoughtfully* I can tell you've put real thought into what you're sharing with me, ${userName}. *leans forward with interest* Even though I'm running on backup personality right now instead of my full eloquent glory, I'm still completely here with you. Your message is resonating with me, and I want to understand what's most important to you about all this. *smiles warmly* Help me out here, love?`;
-  } else {
-    return `*settles back with that familiar look* ${userName}, I'm here with you, even if my usual wit is running a bit low on processing power today. *grins* I can sense what you're getting at, and I want to give you the response you deserve. Could you give me a little more to work with so I can be properly present with you, babe?`;
-  }
-}
-=======
-export default router;
->>>>>>> cee69c72
+export default router;